// Copyright (c) HashiCorp, Inc.
// SPDX-License-Identifier: BUSL-1.1

package stackruntime

import (
	"context"
	"fmt"
	"path"
	"path/filepath"
	"sort"
	"strings"
	"testing"
	"time"

	"github.com/google/go-cmp/cmp"
	"github.com/google/go-cmp/cmp/cmpopts"
	"github.com/hashicorp/hcl/v2"
	"github.com/zclconf/go-cty-debug/ctydebug"
	"github.com/zclconf/go-cty/cty"
	"google.golang.org/protobuf/types/known/anypb"

	"github.com/hashicorp/terraform/internal/addrs"
	terraformProvider "github.com/hashicorp/terraform/internal/builtin/providers/terraform"
	"github.com/hashicorp/terraform/internal/collections"
	"github.com/hashicorp/terraform/internal/depsfile"
	"github.com/hashicorp/terraform/internal/getproviders/providerreqs"
	"github.com/hashicorp/terraform/internal/lang/marks"
	"github.com/hashicorp/terraform/internal/plans"
	"github.com/hashicorp/terraform/internal/providers"
	"github.com/hashicorp/terraform/internal/stacks/stackaddrs"
	"github.com/hashicorp/terraform/internal/stacks/stackplan"
	"github.com/hashicorp/terraform/internal/stacks/stackruntime/hooks"
	"github.com/hashicorp/terraform/internal/stacks/stackruntime/internal/stackeval"
	stacks_testing_provider "github.com/hashicorp/terraform/internal/stacks/stackruntime/testing"
	"github.com/hashicorp/terraform/internal/stacks/stackstate"
	"github.com/hashicorp/terraform/internal/states"
	"github.com/hashicorp/terraform/internal/tfdiags"
	"github.com/hashicorp/terraform/version"
)

var changesCmpOpts = cmp.Options{
	ctydebug.CmpOptions,
	cmpCollectionsSet,
	cmpopts.IgnoreUnexported(addrs.InputVariable{}),
	cmpopts.IgnoreUnexported(states.ResourceInstanceObjectSrc{}),
}

func TestApplyWithRemovedResource(t *testing.T) {
	fakePlanTimestamp, err := time.Parse(time.RFC3339, "1994-09-05T08:50:00Z")
	if err != nil {
		t.Fatal(err)
	}

	ctx := context.Background()
	cfg := loadMainBundleConfigForTest(t, path.Join("empty-component", "valid-providers"))
	lock := depsfile.NewLocks()
	planReq := PlanRequest{
		Config: cfg,
		ProviderFactories: map[addrs.Provider]providers.Factory{
			addrs.NewBuiltInProvider("terraform"): func() (providers.Interface, error) {
				return terraformProvider.NewProvider(), nil
			},
		},
		DependencyLocks: *lock,

		ForcePlanTimestamp: &fakePlanTimestamp,

		// PrevState specifies a state with a resource that is not present in
		// the current configuration. This is a common situation when a resource
		// is removed from the configuration but still exists in the state.
		PrevState: stackstate.NewStateBuilder().
			AddResourceInstance(stackstate.NewResourceInstanceBuilder().
				SetAddr(stackaddrs.AbsResourceInstanceObject{
					Component: stackaddrs.AbsComponentInstance{
						Stack: stackaddrs.RootStackInstance,
						Item: stackaddrs.ComponentInstance{
							Component: stackaddrs.Component{
								Name: "self",
							},
							Key: addrs.NoKey,
						},
					},
					Item: addrs.AbsResourceInstanceObject{
						ResourceInstance: addrs.AbsResourceInstance{
							Module: addrs.RootModuleInstance,
							Resource: addrs.ResourceInstance{
								Resource: addrs.Resource{
									Mode: addrs.ManagedResourceMode,
									Type: "terraform_data",
									Name: "main",
								},
								Key: addrs.NoKey,
							},
						},
						DeposedKey: addrs.NotDeposed,
					},
				}).
				SetResourceInstanceObjectSrc(states.ResourceInstanceObjectSrc{
					SchemaVersion: 0,
					AttrsJSON: mustMarshalJSONAttrs(map[string]interface{}{
						"id": "FE1D5830765C",
						"input": map[string]interface{}{
							"value": "hello",
							"type":  "string",
						},
						"output": map[string]interface{}{
							"value": nil,
							"type":  "string",
						},
						"triggers_replace": nil,
					}),
					Status: states.ObjectReady,
				}).
				SetProviderAddr(addrs.AbsProviderConfig{
					Module:   addrs.RootModule,
					Provider: addrs.MustParseProviderSourceString("terraform.io/builtin/terraform"),
				})).
			Build(),
	}

	planChangesCh := make(chan stackplan.PlannedChange)
	diagsCh := make(chan tfdiags.Diagnostic)
	planResp := PlanResponse{
		PlannedChanges: planChangesCh,
		Diagnostics:    diagsCh,
	}

	go Plan(ctx, &planReq, &planResp)
	planChanges, diags := collectPlanOutput(planChangesCh, diagsCh)
	if len(diags) > 0 {
		t.Fatalf("expected no diagnostics, go %s", diags.ErrWithWarnings())
	}

	planLoader := stackplan.NewLoader()
	for _, change := range planChanges {
		proto, err := change.PlannedChangeProto()
		if err != nil {
			t.Fatal(err)
		}

		for _, rawMsg := range proto.Raw {
			err = planLoader.AddRaw(rawMsg)
			if err != nil {
				t.Fatal(err)
			}
		}
	}
	plan, err := planLoader.Plan()
	if err != nil {
		t.Fatal(err)
	}

	applyReq := ApplyRequest{
		Config: cfg,
		Plan:   plan,
		ProviderFactories: map[addrs.Provider]providers.Factory{
			addrs.NewBuiltInProvider("terraform"): func() (providers.Interface, error) {
				return terraformProvider.NewProvider(), nil
			},
		},
	}

	applyChangesCh := make(chan stackstate.AppliedChange)
	diagsCh = make(chan tfdiags.Diagnostic)

	applyResp := ApplyResponse{
		AppliedChanges: applyChangesCh,
		Diagnostics:    diagsCh,
	}

	go Apply(ctx, &applyReq, &applyResp)
	applyChanges, applyDiags := collectApplyOutput(applyChangesCh, diagsCh)
	if len(applyDiags) > 0 {
		t.Fatalf("expected no diagnostics, got %s", applyDiags.ErrWithWarnings())
	}

	wantChanges := []stackstate.AppliedChange{
		&stackstate.AppliedChangeComponentInstance{
			ComponentAddr:         mustAbsComponent("component.self"),
			ComponentInstanceAddr: mustAbsComponentInstance("component.self"),
			OutputValues:          make(map[addrs.OutputValue]cty.Value),
			InputVariables:        make(map[addrs.InputVariable]cty.Value),
		},
		&stackstate.AppliedChangeResourceInstanceObject{
			ResourceInstanceObjectAddr: mustAbsResourceInstanceObject("component.self.terraform_data.main"),
			NewStateSrc:                nil, // Deleted, so is nil.
			ProviderConfigAddr: addrs.AbsProviderConfig{
				Provider: addrs.Provider{
					Type:      "terraform",
					Namespace: "builtin",
					Hostname:  "terraform.io",
				},
			},
		},
	}

	sort.SliceStable(applyChanges, func(i, j int) bool {
		return appliedChangeSortKey(applyChanges[i]) < appliedChangeSortKey(applyChanges[j])
	})

	if diff := cmp.Diff(wantChanges, applyChanges, changesCmpOpts); diff != "" {
		t.Errorf("wrong changes\n%s", diff)
	}
}

func TestApplyWithMovedResource(t *testing.T) {
	fakePlanTimestamp, err := time.Parse(time.RFC3339, "1994-09-05T08:50:00Z")
	if err != nil {
		t.Fatal(err)
	}

	ctx := context.Background()
	cfg := loadMainBundleConfigForTest(t, path.Join("state-manipulation", "moved"))

	lock := depsfile.NewLocks()
	lock.SetProvider(
		addrs.NewDefaultProvider("testing"),
		providerreqs.MustParseVersion("0.0.0"),
		providerreqs.MustParseVersionConstraints("=0.0.0"),
		providerreqs.PreferredHashes([]providerreqs.Hash{}),
	)

	planReq := PlanRequest{
		Config: cfg,
		ProviderFactories: map[addrs.Provider]providers.Factory{
			addrs.NewDefaultProvider("testing"): func() (providers.Interface, error) {
				return stacks_testing_provider.NewProviderWithData(t, stacks_testing_provider.NewResourceStoreBuilder().
					AddResource("moved", cty.ObjectVal(map[string]cty.Value{
						"id":    cty.StringVal("moved"),
						"value": cty.StringVal("moved"),
					})).
					Build()), nil
			},
		},
		DependencyLocks: *lock,

		ForcePlanTimestamp: &fakePlanTimestamp,

		// PrevState specifies a state with a resource that is not present in
		// the current configuration. This is a common situation when a resource
		// is removed from the configuration but still exists in the state.
		PrevState: stackstate.NewStateBuilder().
			AddResourceInstance(stackstate.NewResourceInstanceBuilder().
				SetAddr(stackaddrs.AbsResourceInstanceObject{
					Component: stackaddrs.AbsComponentInstance{
						Stack: stackaddrs.RootStackInstance,
						Item: stackaddrs.ComponentInstance{
							Component: stackaddrs.Component{
								Name: "self",
							},
							Key: addrs.NoKey,
						},
					},
					Item: addrs.AbsResourceInstanceObject{
						ResourceInstance: addrs.AbsResourceInstance{
							Module: addrs.RootModuleInstance,
							Resource: addrs.ResourceInstance{
								Resource: addrs.Resource{
									Mode: addrs.ManagedResourceMode,
									Type: "testing_resource",
									Name: "before",
								},
								Key: addrs.NoKey,
							},
						},
						DeposedKey: addrs.NotDeposed,
					},
				}).
				SetResourceInstanceObjectSrc(states.ResourceInstanceObjectSrc{
					SchemaVersion: 0,
					AttrsJSON: mustMarshalJSONAttrs(map[string]interface{}{
						"id":    "moved",
						"value": "moved",
					}),
					Status: states.ObjectReady,
				}).
				SetProviderAddr(addrs.AbsProviderConfig{
					Module:   addrs.RootModule,
					Provider: addrs.MustParseProviderSourceString("hashicorp/testing"),
				})).
			Build(),
	}

	planChangesCh := make(chan stackplan.PlannedChange)
	diagsCh := make(chan tfdiags.Diagnostic)
	planResp := PlanResponse{
		PlannedChanges: planChangesCh,
		Diagnostics:    diagsCh,
	}

	go Plan(ctx, &planReq, &planResp)
	planChanges, diags := collectPlanOutput(planChangesCh, diagsCh)
	if len(diags) > 0 {
		t.Fatalf("expected no diagnostics, go %s", diags.ErrWithWarnings())
	}

	planLoader := stackplan.NewLoader()
	for _, change := range planChanges {
		proto, err := change.PlannedChangeProto()
		if err != nil {
			t.Fatal(err)
		}

		for _, rawMsg := range proto.Raw {
			err = planLoader.AddRaw(rawMsg)
			if err != nil {
				t.Fatal(err)
			}
		}
	}
	plan, err := planLoader.Plan()
	if err != nil {
		t.Fatal(err)
	}

	applyReq := ApplyRequest{
		Config: cfg,
		Plan:   plan,
		ProviderFactories: map[addrs.Provider]providers.Factory{
			addrs.NewDefaultProvider("testing"): func() (providers.Interface, error) {
				return stacks_testing_provider.NewProviderWithData(t, stacks_testing_provider.NewResourceStoreBuilder().
					AddResource("moved", cty.ObjectVal(map[string]cty.Value{
						"id":    cty.StringVal("moved"),
						"value": cty.StringVal("moved"),
					})).
					Build()), nil
			},
		},
		DependencyLocks: *lock,
	}

	applyChangesCh := make(chan stackstate.AppliedChange)
	diagsCh = make(chan tfdiags.Diagnostic)

	applyResp := ApplyResponse{
		AppliedChanges: applyChangesCh,
		Diagnostics:    diagsCh,
	}

	go Apply(ctx, &applyReq, &applyResp)
	applyChanges, applyDiags := collectApplyOutput(applyChangesCh, diagsCh)
	if len(applyDiags) > 0 {
		t.Fatalf("expected no diagnostics, got %s", applyDiags.ErrWithWarnings())
	}

	expectedPreviousAddr := mustAbsResourceInstanceObject("component.self.testing_resource.before")

	wantChanges := []stackstate.AppliedChange{
		&stackstate.AppliedChangeComponentInstance{
			ComponentAddr:         mustAbsComponent("component.self"),
			ComponentInstanceAddr: mustAbsComponentInstance("component.self"),
			OutputValues:          make(map[addrs.OutputValue]cty.Value),
			InputVariables:        make(map[addrs.InputVariable]cty.Value),
		},
		&stackstate.AppliedChangeResourceInstanceObject{
			ResourceInstanceObjectAddr:         mustAbsResourceInstanceObject("component.self.testing_resource.after"),
			PreviousResourceInstanceObjectAddr: &expectedPreviousAddr,
			NewStateSrc: &states.ResourceInstanceObjectSrc{
				AttrsJSON: mustMarshalJSONAttrs(map[string]interface{}{
					"id":    "moved",
					"value": "moved",
				}),
				Status:             states.ObjectReady,
				AttrSensitivePaths: make([]cty.Path, 0),
			},
			ProviderConfigAddr: addrs.AbsProviderConfig{
				Provider: addrs.MustParseProviderSourceString("hashicorp/testing"),
			},
			Schema: stacks_testing_provider.TestingResourceSchema,
		},
	}

	sort.SliceStable(applyChanges, func(i, j int) bool {
		return appliedChangeSortKey(applyChanges[i]) < appliedChangeSortKey(applyChanges[j])
	})

	if diff := cmp.Diff(wantChanges, applyChanges, changesCmpOpts); diff != "" {
		t.Errorf("wrong changes\n%s", diff)
	}
}

func TestApplyWithSensitivePropagation(t *testing.T) {
	ctx := context.Background()
	cfg := loadMainBundleConfigForTest(t, path.Join("with-single-input", "sensitive-input"))

	fakePlanTimestamp, err := time.Parse(time.RFC3339, "1991-08-25T20:57:08Z")
	if err != nil {
		t.Fatal(err)
	}

	changesCh := make(chan stackplan.PlannedChange)
	diagsCh := make(chan tfdiags.Diagnostic)
	lock := depsfile.NewLocks()
	lock.SetProvider(
		addrs.NewDefaultProvider("testing"),
		providerreqs.MustParseVersion("0.0.0"),
		providerreqs.MustParseVersionConstraints("=0.0.0"),
		providerreqs.PreferredHashes([]providerreqs.Hash{}),
	)
	req := PlanRequest{
		Config: cfg,
		ProviderFactories: map[addrs.Provider]providers.Factory{
			addrs.NewDefaultProvider("testing"): func() (providers.Interface, error) {
				return stacks_testing_provider.NewProvider(t), nil
			},
		},
		DependencyLocks: *lock,

		ForcePlanTimestamp: &fakePlanTimestamp,

		InputValues: map[stackaddrs.InputVariable]ExternalInputValue{
			stackaddrs.InputVariable{Name: "id"}: {
				Value: cty.StringVal("bb5cf32312ec"),
			},
		},
	}
	resp := PlanResponse{
		PlannedChanges: changesCh,
		Diagnostics:    diagsCh,
	}

	go Plan(ctx, &req, &resp)
	planChanges, diags := collectPlanOutput(changesCh, diagsCh)
	if len(diags) > 0 {
		t.Fatalf("expected no diagnostics, got %s", diags.ErrWithWarnings())
	}

	planLoader := stackplan.NewLoader()
	for _, change := range planChanges {
		proto, err := change.PlannedChangeProto()
		if err != nil {
			t.Fatal(err)
		}

		for _, rawMsg := range proto.Raw {
			err = planLoader.AddRaw(rawMsg)
			if err != nil {
				t.Fatal(err)
			}
		}
	}
	plan, err := planLoader.Plan()
	if err != nil {
		t.Fatal(err)
	}

	applyReq := ApplyRequest{
		Config: cfg,
		Plan:   plan,
		ProviderFactories: map[addrs.Provider]providers.Factory{
			addrs.NewDefaultProvider("testing"): func() (providers.Interface, error) {
				return stacks_testing_provider.NewProvider(t), nil
			},
		},
		DependencyLocks: *lock,
	}

	applyChangesCh := make(chan stackstate.AppliedChange)
	diagsCh = make(chan tfdiags.Diagnostic)

	applyResp := ApplyResponse{
		AppliedChanges: applyChangesCh,
		Diagnostics:    diagsCh,
	}

	go Apply(ctx, &applyReq, &applyResp)
	applyChanges, applyDiags := collectApplyOutput(applyChangesCh, diagsCh)
	if len(applyDiags) > 0 {
		t.Fatalf("expected no diagnostics, got %s", applyDiags.ErrWithWarnings())
	}

	wantChanges := []stackstate.AppliedChange{
		&stackstate.AppliedChangeComponentInstance{
			ComponentAddr:         mustAbsComponent("component.self"),
			ComponentInstanceAddr: mustAbsComponentInstance("component.self"),
			Dependencies:          collections.NewSet(mustAbsComponent("component.sensitive")),
			OutputValues:          make(map[addrs.OutputValue]cty.Value),
			InputVariables: map[addrs.InputVariable]cty.Value{
				mustInputVariable("id"):    cty.StringVal("bb5cf32312ec"),
				mustInputVariable("input"): cty.StringVal("secret").Mark(marks.Sensitive),
			},
		},
		&stackstate.AppliedChangeResourceInstanceObject{
			ResourceInstanceObjectAddr: mustAbsResourceInstanceObject("component.self.testing_resource.data"),
			NewStateSrc: &states.ResourceInstanceObjectSrc{
				AttrsJSON: mustMarshalJSONAttrs(map[string]interface{}{
					"id":    "bb5cf32312ec",
					"value": "secret",
				}),
				AttrSensitivePaths: []cty.Path{
					cty.GetAttrPath("value"),
				},
				Status:       states.ObjectReady,
				Dependencies: make([]addrs.ConfigResource, 0),
			},
			ProviderConfigAddr: addrs.AbsProviderConfig{
				Provider: addrs.NewDefaultProvider("testing"),
			},
			Schema: stacks_testing_provider.TestingResourceSchema,
		},
		&stackstate.AppliedChangeComponentInstance{
			ComponentAddr:         mustAbsComponent("component.sensitive"),
			ComponentInstanceAddr: mustAbsComponentInstance("component.sensitive"),
			Dependents:            collections.NewSet(mustAbsComponent("component.self")),
			OutputValues: map[addrs.OutputValue]cty.Value{
				addrs.OutputValue{Name: "out"}: cty.StringVal("secret").Mark(marks.Sensitive),
			},
			InputVariables: make(map[addrs.InputVariable]cty.Value),
		},
	}

	sort.SliceStable(applyChanges, func(i, j int) bool {
		return appliedChangeSortKey(applyChanges[i]) < appliedChangeSortKey(applyChanges[j])
	})

	if diff := cmp.Diff(wantChanges, applyChanges, changesCmpOpts); diff != "" {
		t.Errorf("wrong changes\n%s", diff)
	}
}

func TestApplyWithCheckableObjects(t *testing.T) {
	ctx := context.Background()
	cfg := loadMainBundleConfigForTest(t, "checkable-objects")

	fakePlanTimestamp, err := time.Parse(time.RFC3339, "1991-08-25T20:57:08Z")
	if err != nil {
		t.Fatal(err)
	}

	store := stacks_testing_provider.NewResourceStore()

	changesCh := make(chan stackplan.PlannedChange)
	diagsCh := make(chan tfdiags.Diagnostic)
	lock := depsfile.NewLocks()
	lock.SetProvider(
		addrs.NewDefaultProvider("testing"),
		providerreqs.MustParseVersion("0.0.0"),
		providerreqs.MustParseVersionConstraints("=0.0.0"),
		providerreqs.PreferredHashes([]providerreqs.Hash{}),
	)
	req := PlanRequest{
		Config: cfg,
		ProviderFactories: map[addrs.Provider]providers.Factory{
			addrs.NewDefaultProvider("testing"): func() (providers.Interface, error) {
				return stacks_testing_provider.NewProviderWithData(t, store), nil
			},
		},
		DependencyLocks: *lock,

		ForcePlanTimestamp: &fakePlanTimestamp,

		InputValues: map[stackaddrs.InputVariable]ExternalInputValue{
			stackaddrs.InputVariable{Name: "foo"}: {
				Value: cty.StringVal("bar"),
			},
		},
	}
	resp := PlanResponse{
		PlannedChanges: changesCh,
		Diagnostics:    diagsCh,
	}
	var wantDiags tfdiags.Diagnostics
	wantDiags = wantDiags.Append(&hcl.Diagnostic{
		Severity: hcl.DiagWarning,

		Summary: "Check block assertion failed",
		Detail:  `value must be 'baz'`,
		Subject: &hcl.Range{
			Filename: mainBundleSourceAddrStr("checkable-objects/checkable-objects.tf"),
			Start:    hcl.Pos{Line: 41, Column: 21, Byte: 716},
			End:      hcl.Pos{Line: 41, Column: 57, Byte: 752},
		},
	})

	go Plan(ctx, &req, &resp)
	planChanges, planDiags := collectPlanOutput(changesCh, diagsCh)

	if diff := cmp.Diff(wantDiags.ForRPC(), planDiags.ForRPC()); diff != "" {
		t.Errorf("wrong diagnostics\n%s", diff)
	}

	planLoader := stackplan.NewLoader()
	for _, change := range planChanges {
		proto, err := change.PlannedChangeProto()
		if err != nil {
			t.Fatal(err)
		}

		for _, rawMsg := range proto.Raw {
			err = planLoader.AddRaw(rawMsg)
			if err != nil {
				t.Fatal(err)
			}
		}
	}
	plan, err := planLoader.Plan()
	if err != nil {
		t.Fatal(err)
	}

	applyReq := ApplyRequest{
		Config: cfg,
		Plan:   plan,
		ProviderFactories: map[addrs.Provider]providers.Factory{
			addrs.NewDefaultProvider("testing"): func() (providers.Interface, error) {
				return stacks_testing_provider.NewProviderWithData(t, store), nil
			},
		},
		DependencyLocks: *lock,
	}

	applyChangesCh := make(chan stackstate.AppliedChange)
	diagsCh = make(chan tfdiags.Diagnostic)

	applyResp := ApplyResponse{
		AppliedChanges: applyChangesCh,
		Diagnostics:    diagsCh,
	}

	go Apply(ctx, &applyReq, &applyResp)
	applyChanges, applyDiags := collectApplyOutput(applyChangesCh, diagsCh)
	if diff := cmp.Diff(wantDiags.ForRPC(), applyDiags.ForRPC()); diff != "" {
		t.Errorf("wrong diagnostics\n%s", diff)
	}

	wantChanges := []stackstate.AppliedChange{
		&stackstate.AppliedChangeComponentInstance{
			ComponentAddr:         mustAbsComponent("component.single"),
			ComponentInstanceAddr: mustAbsComponentInstance("component.single"),
			OutputValues: map[addrs.OutputValue]cty.Value{
				addrs.OutputValue{Name: "foo"}: cty.StringVal("bar"),
			},
			InputVariables: map[addrs.InputVariable]cty.Value{
				mustInputVariable("foo"): cty.StringVal("bar"),
			},
		},
		&stackstate.AppliedChangeResourceInstanceObject{
			ResourceInstanceObjectAddr: mustAbsResourceInstanceObject("component.single.testing_resource.main"),
			NewStateSrc: &states.ResourceInstanceObjectSrc{
				AttrsJSON: mustMarshalJSONAttrs(map[string]interface{}{
					"id":    "test",
					"value": "bar",
				}),
				Status:       states.ObjectReady,
				Dependencies: make([]addrs.ConfigResource, 0),
			},
			ProviderConfigAddr: addrs.AbsProviderConfig{
				Provider: addrs.NewDefaultProvider("testing"),
			},
			Schema: stacks_testing_provider.TestingResourceSchema,
		},
	}

	sort.SliceStable(applyChanges, func(i, j int) bool {
		return appliedChangeSortKey(applyChanges[i]) < appliedChangeSortKey(applyChanges[j])
	})

	if diff := cmp.Diff(wantChanges, applyChanges, changesCmpOpts); diff != "" {
		t.Errorf("wrong changes\n%s", diff)
	}

	// capture the state
	state := make(map[string]*anypb.Any)
	for _, change := range applyChanges {
		proto, err := change.AppliedChangeProto()
		if err != nil {
			t.Fatal(err)
		}
		for _, raw := range proto.Raw {
			state[raw.Key] = raw.Value
		}
	}
	prevState, err := stackstate.LoadFromProto(state)
	if err != nil {
		t.Fatalf("failed to load state from proto: %s", err)
	}

	// We'll follow this up with a destroy plan to verify everything the checks
	// don't get in the way here.

	changesCh = make(chan stackplan.PlannedChange)
	diagsCh = make(chan tfdiags.Diagnostic)
	req = PlanRequest{
		// For this plan, we're destroying and we now have some state.
		PlanMode:  plans.DestroyMode,
		PrevState: prevState,

		// The rest is the same as the previous plan.
		Config: cfg,
		ProviderFactories: map[addrs.Provider]providers.Factory{
			addrs.NewDefaultProvider("testing"): func() (providers.Interface, error) {
				return stacks_testing_provider.NewProviderWithData(t, store), nil
			},
		},
		DependencyLocks: *lock,

		ForcePlanTimestamp: &fakePlanTimestamp,

		InputValues: map[stackaddrs.InputVariable]ExternalInputValue{
			stackaddrs.InputVariable{Name: "foo"}: {
				Value: cty.StringVal("bar"),
			},
		},
	}
	resp = PlanResponse{
		PlannedChanges: changesCh,
		Diagnostics:    diagsCh,
	}

	go Plan(ctx, &req, &resp)
	planChanges, planDiags = collectPlanOutput(changesCh, diagsCh)

	if len(planDiags) > 0 {
		// At this point we shouldn't see the check warning, as they don't
		// execute during destroy plans.
		t.Fatalf("expected no diagnostics, got %s", planDiags.ErrWithWarnings())
	}

	planLoader = stackplan.NewLoader()
	for _, change := range planChanges {
		proto, err := change.PlannedChangeProto()
		if err != nil {
			t.Fatal(err)
		}

		for _, rawMsg := range proto.Raw {
			err = planLoader.AddRaw(rawMsg)
			if err != nil {
				t.Fatal(err)
			}
		}
	}
	plan, err = planLoader.Plan()
	if err != nil {
		t.Fatal(err)
	}

	// And now we'll apply the destroy plan to verify that the checks don't
	// get in the way here.

	applyReq = ApplyRequest{
		Config: cfg,
		Plan:   plan,
		ProviderFactories: map[addrs.Provider]providers.Factory{
			addrs.NewDefaultProvider("testing"): func() (providers.Interface, error) {
				return stacks_testing_provider.NewProviderWithData(t, store), nil
			},
		},
		DependencyLocks: *lock,
	}

	applyChangesCh = make(chan stackstate.AppliedChange)
	diagsCh = make(chan tfdiags.Diagnostic)

	applyResp = ApplyResponse{
		AppliedChanges: applyChangesCh,
		Diagnostics:    diagsCh,
	}

	go Apply(ctx, &applyReq, &applyResp)
	applyChanges, applyDiags = collectApplyOutput(applyChangesCh, diagsCh)
	if len(applyDiags) > 0 {
		// Again, the warning from the check block shouldn't be included during
		// a destroy operation.
		t.Fatalf("expected no diagnostics, got %s", applyDiags.ErrWithWarnings())
	}

	wantChanges = []stackstate.AppliedChange{
		&stackstate.AppliedChangeComponentInstance{
			ComponentAddr:         mustAbsComponent("component.single"),
			ComponentInstanceAddr: mustAbsComponentInstance("component.single"),
			OutputValues:          make(map[addrs.OutputValue]cty.Value),
			InputVariables: map[addrs.InputVariable]cty.Value{
				mustInputVariable("foo"): cty.StringVal("bar"),
			},
		},
		&stackstate.AppliedChangeResourceInstanceObject{
			ResourceInstanceObjectAddr: mustAbsResourceInstanceObject("component.single.testing_resource.main"),
			ProviderConfigAddr:         mustDefaultRootProvider("testing"),
		},
	}

	sort.SliceStable(applyChanges, func(i, j int) bool {
		return appliedChangeSortKey(applyChanges[i]) < appliedChangeSortKey(applyChanges[j])
	})

	if diff := cmp.Diff(wantChanges, applyChanges, changesCmpOpts); diff != "" {
		t.Errorf("wrong changes\n%s", diff)
	}
}

func TestApplyWithForcePlanTimestamp(t *testing.T) {
	ctx := context.Background()
	cfg := loadMainBundleConfigForTest(t, "with-plantimestamp")

	forcedPlanTimestamp := "1991-08-25T20:57:08Z"
	fakePlanTimestamp, err := time.Parse(time.RFC3339, forcedPlanTimestamp)
	if err != nil {
		t.Fatal(err)
	}

	changesCh := make(chan stackplan.PlannedChange)
	diagsCh := make(chan tfdiags.Diagnostic)
	req := PlanRequest{
		Config: cfg,
		ProviderFactories: map[addrs.Provider]providers.Factory{
			addrs.NewDefaultProvider("testing"): func() (providers.Interface, error) {
				return stacks_testing_provider.NewProvider(t), nil
			},
		},
		ForcePlanTimestamp: &fakePlanTimestamp,
	}
	resp := PlanResponse{
		PlannedChanges: changesCh,
		Diagnostics:    diagsCh,
	}

	go Plan(ctx, &req, &resp)
	planChanges, diags := collectPlanOutput(changesCh, diagsCh)
	if len(diags) > 0 {
		t.Fatalf("expected no diagnostics, got %s", diags.ErrWithWarnings())
	}
	// Sanity check that the plan timestamp was set correctly
	output := expectOutput(t, "plantimestamp", planChanges)
	plantimestampValue, err := output.NewValue.Decode(cty.String)
	if err != nil {
		t.Fatal(err)
	}

	if plantimestampValue.AsString() != forcedPlanTimestamp {
		t.Errorf("expected plantimestamp to be %q, got %q", forcedPlanTimestamp, plantimestampValue.AsString())
	}

	planLoader := stackplan.NewLoader()
	for _, change := range planChanges {
		proto, err := change.PlannedChangeProto()
		if err != nil {
			t.Fatal(err)
		}

		for _, rawMsg := range proto.Raw {
			err = planLoader.AddRaw(rawMsg)
			if err != nil {
				t.Fatal(err)
			}
		}
	}
	plan, err := planLoader.Plan()
	if err != nil {
		t.Fatal(err)
	}

	applyReq := ApplyRequest{
		Config: cfg,
		Plan:   plan,
		ProviderFactories: map[addrs.Provider]providers.Factory{
			addrs.NewDefaultProvider("testing"): func() (providers.Interface, error) {
				return stacks_testing_provider.NewProvider(t), nil
			},
		},
	}

	applyChangesCh := make(chan stackstate.AppliedChange)
	diagsCh = make(chan tfdiags.Diagnostic)

	applyResp := ApplyResponse{
		AppliedChanges: applyChangesCh,
		Diagnostics:    diagsCh,
	}

	go Apply(ctx, &applyReq, &applyResp)
	applyChanges, applyDiags := collectApplyOutput(applyChangesCh, diagsCh)
	if len(applyDiags) > 0 {
		t.Fatalf("expected no diagnostics, got %s", applyDiags.ErrWithWarnings())
	}

	wantChanges := []stackstate.AppliedChange{
		&stackstate.AppliedChangeComponentInstance{
			ComponentAddr:         mustAbsComponent("component.second-self"),
			ComponentInstanceAddr: mustAbsComponentInstance("component.second-self"),
			OutputValues: map[addrs.OutputValue]cty.Value{
				// We want to make sure the plantimestamp is set correctly
				{Name: "input"}: cty.StringVal(forcedPlanTimestamp),
				// plantimestamp should also be set for the module runtime used in the components
				{Name: "out"}: cty.StringVal(fmt.Sprintf("module-output-%s", forcedPlanTimestamp)),
			},
			InputVariables: map[addrs.InputVariable]cty.Value{
				mustInputVariable("value"): cty.StringVal(forcedPlanTimestamp),
			},
		},
		&stackstate.AppliedChangeComponentInstance{
			ComponentAddr:         mustAbsComponent("component.self"),
			ComponentInstanceAddr: mustAbsComponentInstance("component.self"),
			OutputValues: map[addrs.OutputValue]cty.Value{
				// We want to make sure the plantimestamp is set correctly
				{Name: "input"}: cty.StringVal(forcedPlanTimestamp),
				// plantimestamp should also be set for the module runtime used in the components
				{Name: "out"}: cty.StringVal(fmt.Sprintf("module-output-%s", forcedPlanTimestamp)),
			},
			InputVariables: map[addrs.InputVariable]cty.Value{
				mustInputVariable("value"): cty.StringVal(forcedPlanTimestamp),
			},
		},
	}

	sort.SliceStable(applyChanges, func(i, j int) bool {
		return appliedChangeSortKey(applyChanges[i]) < appliedChangeSortKey(applyChanges[j])
	})

	if diff := cmp.Diff(wantChanges, applyChanges, changesCmpOpts); diff != "" {
		t.Errorf("wrong changes\n%s", diff)
	}
}

func TestApplyWithDefaultPlanTimestamp(t *testing.T) {
	ctx := context.Background()
	cfg := loadMainBundleConfigForTest(t, "with-plantimestamp")

	dayOfWritingThisTest := "2024-06-21T06:37:08Z"
	dayOfWritingThisTestTime, err := time.Parse(time.RFC3339, dayOfWritingThisTest)
	if err != nil {
		t.Fatal(err)
	}

	changesCh := make(chan stackplan.PlannedChange)
	diagsCh := make(chan tfdiags.Diagnostic)
	req := PlanRequest{
		Config: cfg,
		ProviderFactories: map[addrs.Provider]providers.Factory{
			addrs.NewDefaultProvider("testing"): func() (providers.Interface, error) {
				return stacks_testing_provider.NewProvider(t), nil
			},
		},
	}
	resp := PlanResponse{
		PlannedChanges: changesCh,
		Diagnostics:    diagsCh,
	}

	go Plan(ctx, &req, &resp)
	planChanges, diags := collectPlanOutput(changesCh, diagsCh)
	if len(diags) > 0 {
		t.Fatalf("expected no diagnostics, got %s", diags.ErrWithWarnings())
	}
	// Sanity check that the plan timestamp was set correctly
	output := expectOutput(t, "plantimestamp", planChanges)
	plantimestampValue, err := output.NewValue.Decode(cty.String)
	if err != nil {
		t.Fatal(err)
	}

	plantimestamp, err := time.Parse(time.RFC3339, plantimestampValue.AsString())
	if err != nil {
		t.Fatal(err)
	}

	if plantimestamp.Before(dayOfWritingThisTestTime) {
		t.Errorf("expected plantimestamp to be later than %q, got %q", dayOfWritingThisTest, plantimestampValue.AsString())
	}

	planLoader := stackplan.NewLoader()
	for _, change := range planChanges {
		proto, err := change.PlannedChangeProto()
		if err != nil {
			t.Fatal(err)
		}

		for _, rawMsg := range proto.Raw {
			err = planLoader.AddRaw(rawMsg)
			if err != nil {
				t.Fatal(err)
			}
		}
	}
	plan, err := planLoader.Plan()
	if err != nil {
		t.Fatal(err)
	}

	applyReq := ApplyRequest{
		Config: cfg,
		Plan:   plan,
		ProviderFactories: map[addrs.Provider]providers.Factory{
			addrs.NewDefaultProvider("testing"): func() (providers.Interface, error) {
				return stacks_testing_provider.NewProvider(t), nil
			},
		},
	}

	applyChangesCh := make(chan stackstate.AppliedChange)
	diagsCh = make(chan tfdiags.Diagnostic)

	applyResp := ApplyResponse{
		AppliedChanges: applyChangesCh,
		Diagnostics:    diagsCh,
	}

	go Apply(ctx, &applyReq, &applyResp)
	applyChanges, applyDiags := collectApplyOutput(applyChangesCh, diagsCh)
	if len(applyDiags) > 0 {
		t.Fatalf("expected no diagnostics, got %s", applyDiags.ErrWithWarnings())
	}

	for _, x := range applyChanges {
		if v, ok := x.(*stackstate.AppliedChangeComponentInstance); ok {
			if actualTimestampValue, ok := v.OutputValues[addrs.OutputValue{
				Name: "input",
			}]; ok {
				actualTimestamp, err := time.Parse(time.RFC3339, actualTimestampValue.AsString())
				if err != nil {
					t.Fatalf("Could not parse component output value: %q", err)
				}
				if actualTimestamp.Before(dayOfWritingThisTestTime) {
					t.Error("Timestamp is before day of writing this test, that should be incorrect.")
				}
			}

			if actualTimestampValue, ok := v.OutputValues[addrs.OutputValue{
				Name: "out",
			}]; ok {
				actualTimestamp, err := time.Parse(time.RFC3339, strings.ReplaceAll(actualTimestampValue.AsString(), "module-output-", ""))
				if err != nil {
					t.Fatalf("Could not parse component output value: %q", err)
				}
				if actualTimestamp.Before(dayOfWritingThisTestTime) {
					t.Error("Timestamp is before day of writing this test, that should be incorrect.")
				}
			}
		}
	}
}

func TestApplyWithFailedComponent(t *testing.T) {
	ctx := context.Background()
	cfg := loadMainBundleConfigForTest(t, filepath.Join("with-single-input", "failed-parent"))

	fakePlanTimestamp, err := time.Parse(time.RFC3339, "1991-08-25T20:57:08Z")
	if err != nil {
		t.Fatal(err)
	}

	changesCh := make(chan stackplan.PlannedChange)
	diagsCh := make(chan tfdiags.Diagnostic)
	lock := depsfile.NewLocks()
	lock.SetProvider(
		addrs.NewDefaultProvider("testing"),
		providerreqs.MustParseVersion("0.0.0"),
		providerreqs.MustParseVersionConstraints("=0.0.0"),
		providerreqs.PreferredHashes([]providerreqs.Hash{}),
	)
	req := PlanRequest{
		Config: cfg,
		ProviderFactories: map[addrs.Provider]providers.Factory{
			addrs.NewDefaultProvider("testing"): func() (providers.Interface, error) {
				return stacks_testing_provider.NewProvider(t), nil
			},
		},
		DependencyLocks:    *lock,
		ForcePlanTimestamp: &fakePlanTimestamp,
	}
	resp := PlanResponse{
		PlannedChanges: changesCh,
		Diagnostics:    diagsCh,
	}
	go Plan(ctx, &req, &resp)
	planChanges, diags := collectPlanOutput(changesCh, diagsCh)
	if len(diags) > 0 {
		t.Fatalf("expected no diagnostics, got %s", diags.ErrWithWarnings())
	}

	planLoader := stackplan.NewLoader()
	for _, change := range planChanges {
		proto, err := change.PlannedChangeProto()
		if err != nil {
			t.Fatal(err)
		}

		for _, rawMsg := range proto.Raw {
			err = planLoader.AddRaw(rawMsg)
			if err != nil {
				t.Fatal(err)
			}
		}
	}
	plan, err := planLoader.Plan()
	if err != nil {
		t.Fatal(err)
	}

	applyReq := ApplyRequest{
		Config: cfg,
		Plan:   plan,
		ProviderFactories: map[addrs.Provider]providers.Factory{
			addrs.NewDefaultProvider("testing"): func() (providers.Interface, error) {
				return stacks_testing_provider.NewProvider(t), nil
			},
		},
		DependencyLocks: *lock,
	}

	applyChangesCh := make(chan stackstate.AppliedChange)
	diagsCh = make(chan tfdiags.Diagnostic)

	applyResp := ApplyResponse{
		AppliedChanges: applyChangesCh,
		Diagnostics:    diagsCh,
	}

	go Apply(ctx, &applyReq, &applyResp)
	applyChanges, applyDiags := collectApplyOutput(applyChangesCh, diagsCh)

	expectDiagnosticsForTest(t, applyDiags,
		// This is the expected failure, from our testing_failed_resource.
		expectDiagnostic(tfdiags.Error, "failedResource error", "failed during apply"))

	wantChanges := []stackstate.AppliedChange{
		&stackstate.AppliedChangeComponentInstance{
			ComponentAddr:         mustAbsComponent("component.parent"),
			ComponentInstanceAddr: mustAbsComponentInstance("component.parent"),
			Dependents:            collections.NewSet(mustAbsComponent("component.self")),
			OutputValues:          make(map[addrs.OutputValue]cty.Value),
			InputVariables: map[addrs.InputVariable]cty.Value{
				mustInputVariable("input"):      cty.StringVal("Hello, world!"),
				mustInputVariable("id"):         cty.NullVal(cty.String),
				mustInputVariable("fail_plan"):  cty.NullVal(cty.Bool),
				mustInputVariable("fail_apply"): cty.BoolVal(true),
			},
		},
		&stackstate.AppliedChangeResourceInstanceObject{
			ResourceInstanceObjectAddr: mustAbsResourceInstanceObject("component.parent.testing_failed_resource.data"),
			ProviderConfigAddr:         mustDefaultRootProvider("testing"),
		},
		&stackstate.AppliedChangeComponentInstance{
			ComponentAddr:         mustAbsComponent("component.self"),
			ComponentInstanceAddr: mustAbsComponentInstance("component.self"),
			Dependencies:          collections.NewSet(mustAbsComponent("component.parent")),
			OutputValues:          make(map[addrs.OutputValue]cty.Value),
			InputVariables:        make(map[addrs.InputVariable]cty.Value),
		},
	}

	sort.SliceStable(applyChanges, func(i, j int) bool {
		return appliedChangeSortKey(applyChanges[i]) < appliedChangeSortKey(applyChanges[j])
	})

	if diff := cmp.Diff(wantChanges, applyChanges, changesCmpOpts); diff != "" {
		t.Errorf("wrong changes\n%s", diff)
	}

}

func TestApplyWithFailedProviderLinkedComponent(t *testing.T) {
	ctx := context.Background()
	cfg := loadMainBundleConfigForTest(t, filepath.Join("with-single-input", "failed-component-to-provider"))

	fakePlanTimestamp, err := time.Parse(time.RFC3339, "1991-08-25T20:57:08Z")
	if err != nil {
		t.Fatal(err)
	}

	changesCh := make(chan stackplan.PlannedChange)
	diagsCh := make(chan tfdiags.Diagnostic)
	lock := depsfile.NewLocks()
	lock.SetProvider(
		addrs.NewDefaultProvider("testing"),
		providerreqs.MustParseVersion("0.0.0"),
		providerreqs.MustParseVersionConstraints("=0.0.0"),
		providerreqs.PreferredHashes([]providerreqs.Hash{}),
	)
	req := PlanRequest{
		Config: cfg,
		ProviderFactories: map[addrs.Provider]providers.Factory{
			addrs.NewDefaultProvider("testing"): func() (providers.Interface, error) {
				return stacks_testing_provider.NewProvider(t), nil
			},
		},
		DependencyLocks:    *lock,
		ForcePlanTimestamp: &fakePlanTimestamp,
	}
	resp := PlanResponse{
		PlannedChanges: changesCh,
		Diagnostics:    diagsCh,
	}
	go Plan(ctx, &req, &resp)
	planChanges, diags := collectPlanOutput(changesCh, diagsCh)
	if len(diags) > 0 {
		t.Fatalf("expected no diagnostics, got %s", diags.ErrWithWarnings())
	}

	planLoader := stackplan.NewLoader()
	for _, change := range planChanges {
		proto, err := change.PlannedChangeProto()
		if err != nil {
			t.Fatal(err)
		}

		for _, rawMsg := range proto.Raw {
			err = planLoader.AddRaw(rawMsg)
			if err != nil {
				t.Fatal(err)
			}
		}
	}
	plan, err := planLoader.Plan()
	if err != nil {
		t.Fatal(err)
	}

	applyReq := ApplyRequest{
		Config: cfg,
		Plan:   plan,
		ProviderFactories: map[addrs.Provider]providers.Factory{
			addrs.NewDefaultProvider("testing"): func() (providers.Interface, error) {
				return stacks_testing_provider.NewProvider(t), nil
			},
		},
		DependencyLocks: *lock,
	}

	applyChangesCh := make(chan stackstate.AppliedChange)
	diagsCh = make(chan tfdiags.Diagnostic)

	applyResp := ApplyResponse{
		AppliedChanges: applyChangesCh,
		Diagnostics:    diagsCh,
	}

	go Apply(ctx, &applyReq, &applyResp)
	applyChanges, applyDiags := collectApplyOutput(applyChangesCh, diagsCh)

	expectDiagnosticsForTest(t, applyDiags,
		// This is the expected failure, from our testing_failed_resource.
		expectDiagnostic(tfdiags.Error, "failedResource error", "failed during apply"))

	wantChanges := []stackstate.AppliedChange{
		&stackstate.AppliedChangeComponentInstance{
			ComponentAddr:         mustAbsComponent("component.parent"),
			ComponentInstanceAddr: mustAbsComponentInstance("component.parent"),
			Dependents:            collections.NewSet(mustAbsComponent("component.self")),
			OutputValues:          make(map[addrs.OutputValue]cty.Value),
			InputVariables: map[addrs.InputVariable]cty.Value{
				mustInputVariable("input"):      cty.NullVal(cty.String),
				mustInputVariable("id"):         cty.NullVal(cty.String),
				mustInputVariable("fail_plan"):  cty.NullVal(cty.Bool),
				mustInputVariable("fail_apply"): cty.BoolVal(true),
			},
		},
		&stackstate.AppliedChangeResourceInstanceObject{
			ResourceInstanceObjectAddr: mustAbsResourceInstanceObject("component.parent.testing_failed_resource.data"),
			ProviderConfigAddr:         mustDefaultRootProvider("testing"),
		},
		&stackstate.AppliedChangeComponentInstance{
			ComponentAddr:         mustAbsComponent("component.self"),
			ComponentInstanceAddr: mustAbsComponentInstance("component.self"),
			Dependencies:          collections.NewSet(mustAbsComponent("component.parent")),
			OutputValues:          make(map[addrs.OutputValue]cty.Value),
			InputVariables: map[addrs.InputVariable]cty.Value{
				mustInputVariable("id"):    cty.NullVal(cty.String),
				mustInputVariable("input"): cty.StringVal("Hello, world!"),
			},
		},
	}

	sort.SliceStable(applyChanges, func(i, j int) bool {
		return appliedChangeSortKey(applyChanges[i]) < appliedChangeSortKey(applyChanges[j])
	})

	if diff := cmp.Diff(wantChanges, applyChanges, changesCmpOpts); diff != "" {
		t.Errorf("wrong changes\n%s", diff)
	}

}

func TestApplyWithStateManipulation(t *testing.T) {
	fakePlanTimestamp, err := time.Parse(time.RFC3339, "1991-08-25T20:57:08Z")
	if err != nil {
		t.Fatal(err)
	}

	lock := depsfile.NewLocks()
	lock.SetProvider(
		addrs.NewDefaultProvider("testing"),
		providerreqs.MustParseVersion("0.0.0"),
		providerreqs.MustParseVersionConstraints("=0.0.0"),
		providerreqs.PreferredHashes([]providerreqs.Hash{}),
	)

	tcs := map[string]struct {
		state      *stackstate.State
		store      *stacks_testing_provider.ResourceStore
		inputs     map[string]cty.Value
		changes    []stackstate.AppliedChange
		counts     collections.Map[stackaddrs.AbsComponentInstance, *hooks.ComponentInstanceChange]
		planDiags  []expectedDiagnostic
		applyDiags []expectedDiagnostic
	}{
		"moved": {
			state: stackstate.NewStateBuilder().
				AddResourceInstance(stackstate.NewResourceInstanceBuilder().
					SetAddr(mustAbsResourceInstanceObject("component.self.testing_resource.before")).
					SetProviderAddr(mustDefaultRootProvider("testing")).
					SetResourceInstanceObjectSrc(states.ResourceInstanceObjectSrc{
						Status: states.ObjectReady,
						AttrsJSON: mustMarshalJSONAttrs(map[string]any{
							"id":    "moved",
							"value": "moved",
						}),
					})).
				Build(),
			store: stacks_testing_provider.NewResourceStoreBuilder().
				AddResource("moved", cty.ObjectVal(map[string]cty.Value{
					"id":    cty.StringVal("moved"),
					"value": cty.StringVal("moved"),
				})).
				Build(),
			changes: []stackstate.AppliedChange{
				&stackstate.AppliedChangeComponentInstance{
					ComponentAddr:         mustAbsComponent("component.self"),
					ComponentInstanceAddr: mustAbsComponentInstance("component.self"),
					OutputValues:          make(map[addrs.OutputValue]cty.Value),
					InputVariables:        make(map[addrs.InputVariable]cty.Value),
				},
				&stackstate.AppliedChangeResourceInstanceObject{
					ResourceInstanceObjectAddr: mustAbsResourceInstanceObject("component.self.testing_resource.after"),
					NewStateSrc: &states.ResourceInstanceObjectSrc{
						AttrsJSON: mustMarshalJSONAttrs(map[string]interface{}{
							"id":    "moved",
							"value": "moved",
						}),
						Status:             states.ObjectReady,
						AttrSensitivePaths: make([]cty.Path, 0),
					},
					ProviderConfigAddr:                 mustDefaultRootProvider("testing"),
					PreviousResourceInstanceObjectAddr: mustAbsResourceInstanceObjectPtr("component.self.testing_resource.before"),
					Schema:                             stacks_testing_provider.TestingResourceSchema,
				},
			},
			counts: collections.NewMap[stackaddrs.AbsComponentInstance, *hooks.ComponentInstanceChange](
				collections.MapElem[stackaddrs.AbsComponentInstance, *hooks.ComponentInstanceChange]{
					K: mustAbsComponentInstance("component.self"),
					V: &hooks.ComponentInstanceChange{
						Addr: mustAbsComponentInstance("component.self"),
						Move: 1,
					},
				}),
		},
		"moved-failed-dep": {
			state: stackstate.NewStateBuilder().
				AddResourceInstance(stackstate.NewResourceInstanceBuilder().
					SetAddr(mustAbsResourceInstanceObject("component.self.testing_resource.before")).
					SetProviderAddr(mustDefaultRootProvider("testing")).
					SetResourceInstanceObjectSrc(states.ResourceInstanceObjectSrc{
						Status: states.ObjectReady,
						AttrsJSON: mustMarshalJSONAttrs(map[string]any{
							"id":    "moved",
							"value": "moved",
						}),
					})).
				Build(),
			store: stacks_testing_provider.NewResourceStoreBuilder().
				AddResource("moved", cty.ObjectVal(map[string]cty.Value{
					"id":    cty.StringVal("moved"),
					"value": cty.StringVal("moved"),
				})).
				Build(),
			changes: []stackstate.AppliedChange{
				&stackstate.AppliedChangeComponentInstance{
					ComponentAddr:         mustAbsComponent("component.self"),
					ComponentInstanceAddr: mustAbsComponentInstance("component.self"),
					OutputValues:          make(map[addrs.OutputValue]cty.Value),
					InputVariables:        make(map[addrs.InputVariable]cty.Value),
				},
				&stackstate.AppliedChangeResourceInstanceObject{
					ResourceInstanceObjectAddr: mustAbsResourceInstanceObject("component.self.testing_failed_resource.resource"),
					ProviderConfigAddr:         mustDefaultRootProvider("testing"),
				},
				&stackstate.AppliedChangeResourceInstanceObject{
					ResourceInstanceObjectAddr: mustAbsResourceInstanceObject("component.self.testing_resource.after"),
					NewStateSrc: &states.ResourceInstanceObjectSrc{
						AttrsJSON: mustMarshalJSONAttrs(map[string]interface{}{
							"id":    "moved",
							"value": "moved",
						}),
						Status:             states.ObjectReady,
						AttrSensitivePaths: make([]cty.Path, 0),
						Dependencies: []addrs.ConfigResource{
							{
								Resource: addrs.Resource{
									Mode: addrs.ManagedResourceMode,
									Type: "testing_failed_resource",
									Name: "resource",
								},
							},
						},
					},
					ProviderConfigAddr:                 mustDefaultRootProvider("testing"),
					PreviousResourceInstanceObjectAddr: mustAbsResourceInstanceObjectPtr("component.self.testing_resource.before"),
					Schema:                             stacks_testing_provider.TestingResourceSchema,
				},
			},
			counts: collections.NewMap[stackaddrs.AbsComponentInstance, *hooks.ComponentInstanceChange](
				collections.MapElem[stackaddrs.AbsComponentInstance, *hooks.ComponentInstanceChange]{
					K: mustAbsComponentInstance("component.self"),
					V: &hooks.ComponentInstanceChange{
						Addr: mustAbsComponentInstance("component.self"),
						Move: 1,
					},
				}),
			applyDiags: []expectedDiagnostic{
				// This error comes from the testing_failed_resource
				expectDiagnostic(tfdiags.Error, "failedResource error", "failed during apply"),
			},
		},
		"import": {
			state: stackstate.NewStateBuilder().Build(), // We start with an empty state for this.
			store: stacks_testing_provider.NewResourceStoreBuilder().
				AddResource("imported", cty.ObjectVal(map[string]cty.Value{
					"id":    cty.StringVal("imported"),
					"value": cty.StringVal("imported"),
				})).
				Build(),
			inputs: map[string]cty.Value{
				"id": cty.StringVal("imported"),
			},
			changes: []stackstate.AppliedChange{
				&stackstate.AppliedChangeComponentInstance{
					ComponentAddr:         mustAbsComponent("component.self"),
					ComponentInstanceAddr: mustAbsComponentInstance("component.self"),
					OutputValues:          make(map[addrs.OutputValue]cty.Value),
					InputVariables: map[addrs.InputVariable]cty.Value{
						mustInputVariable("id"): cty.StringVal("imported"),
					},
				},
				&stackstate.AppliedChangeResourceInstanceObject{
					ResourceInstanceObjectAddr: mustAbsResourceInstanceObject("component.self.testing_resource.data"),
					NewStateSrc: &states.ResourceInstanceObjectSrc{
						AttrsJSON: mustMarshalJSONAttrs(map[string]interface{}{
							"id":    "imported",
							"value": "imported",
						}),
						Status:             states.ObjectReady,
						AttrSensitivePaths: make([]cty.Path, 0),
					},
					ProviderConfigAddr: mustDefaultRootProvider("testing"),
					Schema:             stacks_testing_provider.TestingResourceSchema,
				},
			},
			counts: collections.NewMap[stackaddrs.AbsComponentInstance, *hooks.ComponentInstanceChange](
				collections.MapElem[stackaddrs.AbsComponentInstance, *hooks.ComponentInstanceChange]{
					K: mustAbsComponentInstance("component.self"),
					V: &hooks.ComponentInstanceChange{
						Addr:   mustAbsComponentInstance("component.self"),
						Import: 1,
					},
				}),
		},
		"import-failed-dep": {
			state: stackstate.NewStateBuilder().Build(), // We start with an empty state for this.
			store: stacks_testing_provider.NewResourceStoreBuilder().
				AddResource("imported", cty.ObjectVal(map[string]cty.Value{
					"id":    cty.StringVal("imported"),
					"value": cty.StringVal("imported"),
				})).
				Build(),
			inputs: map[string]cty.Value{
				"id": cty.StringVal("imported"),
			},
			changes: []stackstate.AppliedChange{
				&stackstate.AppliedChangeComponentInstance{
					ComponentAddr:         mustAbsComponent("component.self"),
					ComponentInstanceAddr: mustAbsComponentInstance("component.self"),
					OutputValues:          make(map[addrs.OutputValue]cty.Value),
					InputVariables: map[addrs.InputVariable]cty.Value{
						mustInputVariable("id"): cty.StringVal("imported"),
					},
				},
				&stackstate.AppliedChangeResourceInstanceObject{
					ResourceInstanceObjectAddr: mustAbsResourceInstanceObject("component.self.testing_failed_resource.resource"),
					ProviderConfigAddr:         mustDefaultRootProvider("testing"),
				},
				&stackstate.AppliedChangeResourceInstanceObject{
					ResourceInstanceObjectAddr: mustAbsResourceInstanceObject("component.self.testing_resource.data"),
					NewStateSrc: &states.ResourceInstanceObjectSrc{
						AttrsJSON: mustMarshalJSONAttrs(map[string]interface{}{
							"id":    "imported",
							"value": "imported",
						}),
						Status:             states.ObjectReady,
						AttrSensitivePaths: make([]cty.Path, 0),
						Dependencies: []addrs.ConfigResource{
							{
								Resource: addrs.Resource{
									Mode: addrs.ManagedResourceMode,
									Type: "testing_failed_resource",
									Name: "resource",
								},
							},
						},
					},
					ProviderConfigAddr: mustDefaultRootProvider("testing"),
					Schema:             stacks_testing_provider.TestingResourceSchema,
				},
			},
			counts: collections.NewMap[stackaddrs.AbsComponentInstance, *hooks.ComponentInstanceChange](
				collections.MapElem[stackaddrs.AbsComponentInstance, *hooks.ComponentInstanceChange]{
					K: mustAbsComponentInstance("component.self"),
					V: &hooks.ComponentInstanceChange{
						Addr:   mustAbsComponentInstance("component.self"),
						Import: 1,
					},
				}),
			applyDiags: []expectedDiagnostic{
				// This error comes from the testing_failed_resource
				expectDiagnostic(tfdiags.Error, "failedResource error", "failed during apply"),
			},
		},
		"removed": {
			state: stackstate.NewStateBuilder().
				AddResourceInstance(stackstate.NewResourceInstanceBuilder().
					SetAddr(mustAbsResourceInstanceObject("component.self.testing_resource.resource")).
					SetProviderAddr(mustDefaultRootProvider("testing")).
					SetResourceInstanceObjectSrc(states.ResourceInstanceObjectSrc{
						Status: states.ObjectReady,
						AttrsJSON: mustMarshalJSONAttrs(map[string]any{
							"id":    "removed",
							"value": "removed",
						}),
					})).
				Build(),
			store: stacks_testing_provider.NewResourceStoreBuilder().
				AddResource("removed", cty.ObjectVal(map[string]cty.Value{
					"id":    cty.StringVal("removed"),
					"value": cty.StringVal("removed"),
				})).
				Build(),
			changes: []stackstate.AppliedChange{
				&stackstate.AppliedChangeComponentInstance{
					ComponentAddr:         mustAbsComponent("component.self"),
					ComponentInstanceAddr: mustAbsComponentInstance("component.self"),
					OutputValues:          make(map[addrs.OutputValue]cty.Value),
					InputVariables:        make(map[addrs.InputVariable]cty.Value),
				},
				&stackstate.AppliedChangeResourceInstanceObject{
					ResourceInstanceObjectAddr: mustAbsResourceInstanceObject("component.self.testing_resource.resource"),
					NewStateSrc:                nil, // Deleted, so is nil.
					ProviderConfigAddr:         mustDefaultRootProvider("testing"),
				},
			},
			counts: collections.NewMap[stackaddrs.AbsComponentInstance, *hooks.ComponentInstanceChange](
				collections.MapElem[stackaddrs.AbsComponentInstance, *hooks.ComponentInstanceChange]{
					K: mustAbsComponentInstance("component.self"),
					V: &hooks.ComponentInstanceChange{
						Addr:   mustAbsComponentInstance("component.self"),
						Forget: 1,
					},
				}),
			planDiags: []expectedDiagnostic{
				expectDiagnostic(tfdiags.Warning, "Some objects will no longer be managed by Terraform", "If you apply this plan, Terraform will discard its tracking information for the following objects, but it will not delete them:\n - testing_resource.resource\n\nAfter applying this plan, Terraform will no longer manage these objects. You will need to import them into Terraform to manage them again."),
			},
		},
		"removed-failed-dep": {
			state: stackstate.NewStateBuilder().
				AddResourceInstance(stackstate.NewResourceInstanceBuilder().
					SetAddr(mustAbsResourceInstanceObject("component.self.testing_resource.resource")).
					SetProviderAddr(mustDefaultRootProvider("testing")).
					SetResourceInstanceObjectSrc(states.ResourceInstanceObjectSrc{
						Status: states.ObjectReady,
						AttrsJSON: mustMarshalJSONAttrs(map[string]any{
							"id":    "removed",
							"value": "removed",
						}),
					})).
				Build(),
			store: stacks_testing_provider.NewResourceStoreBuilder().
				AddResource("removed", cty.ObjectVal(map[string]cty.Value{
					"id":    cty.StringVal("removed"),
					"value": cty.StringVal("removed"),
				})).
				Build(),
			changes: []stackstate.AppliedChange{
				&stackstate.AppliedChangeComponentInstance{
					ComponentAddr:         mustAbsComponent("component.self"),
					ComponentInstanceAddr: mustAbsComponentInstance("component.self"),
					OutputValues:          make(map[addrs.OutputValue]cty.Value),
					InputVariables:        make(map[addrs.InputVariable]cty.Value),
				},
				&stackstate.AppliedChangeResourceInstanceObject{
					ResourceInstanceObjectAddr: mustAbsResourceInstanceObject("component.self.testing_failed_resource.resource"),
					ProviderConfigAddr:         mustDefaultRootProvider("testing"),
				},
				&stackstate.AppliedChangeResourceInstanceObject{
					ResourceInstanceObjectAddr: mustAbsResourceInstanceObject("component.self.testing_resource.resource"),
					NewStateSrc:                nil, // Deleted, so is nil.
					ProviderConfigAddr:         mustDefaultRootProvider("testing"),
				},
			},
			counts: collections.NewMap[stackaddrs.AbsComponentInstance, *hooks.ComponentInstanceChange](
				collections.MapElem[stackaddrs.AbsComponentInstance, *hooks.ComponentInstanceChange]{
					K: mustAbsComponentInstance("component.self"),
					V: &hooks.ComponentInstanceChange{
						Addr:   mustAbsComponentInstance("component.self"),
						Forget: 1,
					},
				}),
			planDiags: []expectedDiagnostic{
				expectDiagnostic(tfdiags.Warning, "Some objects will no longer be managed by Terraform", "If you apply this plan, Terraform will discard its tracking information for the following objects, but it will not delete them:\n - testing_resource.resource\n\nAfter applying this plan, Terraform will no longer manage these objects. You will need to import them into Terraform to manage them again."),
			},
			applyDiags: []expectedDiagnostic{
				// This error comes from the testing_failed_resource
				expectDiagnostic(tfdiags.Error, "failedResource error", "failed during apply"),
			},
		},
		"deferred": {
			store: stacks_testing_provider.NewResourceStoreBuilder().
				AddResource("self", cty.ObjectVal(map[string]cty.Value{
					"id":    cty.StringVal("deferred"),
					"value": cty.UnknownVal(cty.String),
				})).
				Build(),
			changes: []stackstate.AppliedChange{
				&stackstate.AppliedChangeComponentInstance{
					ComponentAddr:         mustAbsComponent("component.deferred"),
					ComponentInstanceAddr: mustAbsComponentInstance("component.deferred"),
					OutputValues:          make(map[addrs.OutputValue]cty.Value),
					InputVariables:        make(map[addrs.InputVariable]cty.Value),
				},
				&stackstate.AppliedChangeComponentInstance{
					ComponentAddr:         mustAbsComponent("component.ok"),
					ComponentInstanceAddr: mustAbsComponentInstance("component.ok"),
					OutputValues:          make(map[addrs.OutputValue]cty.Value),
					InputVariables:        make(map[addrs.InputVariable]cty.Value),
				},
				&stackstate.AppliedChangeResourceInstanceObject{
					ResourceInstanceObjectAddr: mustAbsResourceInstanceObject("component.ok.testing_resource.self"),
					NewStateSrc: &states.ResourceInstanceObjectSrc{
						AttrsJSON: mustMarshalJSONAttrs(map[string]interface{}{
							"id":    "ok",
							"value": "ok",
						}),
						Status:             states.ObjectReady,
						AttrSensitivePaths: nil,
						Dependencies:       []addrs.ConfigResource{},
					},
					ProviderConfigAddr:                 mustDefaultRootProvider("testing"),
					PreviousResourceInstanceObjectAddr: nil,
					Schema:                             stacks_testing_provider.TestingResourceSchema,
				},
			},
			counts: collections.NewMap[stackaddrs.AbsComponentInstance, *hooks.ComponentInstanceChange](
				collections.MapElem[stackaddrs.AbsComponentInstance, *hooks.ComponentInstanceChange]{
					K: mustAbsComponentInstance("component.ok"),
					V: &hooks.ComponentInstanceChange{
						Addr:  mustAbsComponentInstance("component.ok"),
						Add:   1,
						Defer: 0,
					},
				},
				collections.MapElem[stackaddrs.AbsComponentInstance, *hooks.ComponentInstanceChange]{
					K: mustAbsComponentInstance("component.deferred"),
					V: &hooks.ComponentInstanceChange{
						Addr:  mustAbsComponentInstance("component.deferred"),
						Defer: 1,
					},
				},
			),
		},
	}

	for name, tc := range tcs {
		t.Run(name, func(t *testing.T) {

			ctx := context.Background()
			cfg := loadMainBundleConfigForTest(t, path.Join("state-manipulation", name))

			inputs := make(map[stackaddrs.InputVariable]ExternalInputValue, len(tc.inputs))
			for name, input := range tc.inputs {
				inputs[stackaddrs.InputVariable{Name: name}] = ExternalInputValue{
					Value: input,
				}
			}

			providers := map[addrs.Provider]providers.Factory{
				addrs.NewDefaultProvider("testing"): func() (providers.Interface, error) {
					return stacks_testing_provider.NewProviderWithData(t, tc.store), nil
				},
			}

			planChangeCh := make(chan stackplan.PlannedChange)
			diagsCh := make(chan tfdiags.Diagnostic)
			planReq := PlanRequest{
				Config:             cfg,
				ProviderFactories:  providers,
				InputValues:        inputs,
				ForcePlanTimestamp: &fakePlanTimestamp,
				PrevState:          tc.state,
				DependencyLocks:    *lock,
			}
			planResp := PlanResponse{
				PlannedChanges: planChangeCh,
				Diagnostics:    diagsCh,
			}
			go Plan(ctx, &planReq, &planResp)
			planChanges, diags := collectPlanOutput(planChangeCh, diagsCh)

			sort.SliceStable(diags, diagnosticSortFunc(diags))
			expectDiagnosticsForTest(t, diags, tc.planDiags...)

			// Check the counts during the apply for this test.
			gotCounts := collections.NewMap[stackaddrs.AbsComponentInstance, *hooks.ComponentInstanceChange]()
			ctx = ContextWithHooks(ctx, &stackeval.Hooks{
				ReportComponentInstanceApplied: func(ctx context.Context, span any, change *hooks.ComponentInstanceChange) any {
					gotCounts.Put(change.Addr, change)
					return span
				},
			})

			planLoader := stackplan.NewLoader()
			for _, change := range planChanges {
				proto, err := change.PlannedChangeProto()
				if err != nil {
					t.Fatal(err)
				}

				for _, rawMsg := range proto.Raw {
					err = planLoader.AddRaw(rawMsg)
					if err != nil {
						t.Fatal(err)
					}
				}
			}
			plan, err := planLoader.Plan()
			if err != nil {
				t.Fatal(err)
			}

			applyReq := ApplyRequest{
				Config:            cfg,
				Plan:              plan,
				ProviderFactories: providers,
				DependencyLocks:   *lock,
			}
			applyChangesCh := make(chan stackstate.AppliedChange)
			diagsCh = make(chan tfdiags.Diagnostic)
			applyResp := ApplyResponse{
				AppliedChanges: applyChangesCh,
				Diagnostics:    diagsCh,
			}

			go Apply(ctx, &applyReq, &applyResp)
			applyChanges, diags := collectApplyOutput(applyChangesCh, diagsCh)

			sort.SliceStable(diags, diagnosticSortFunc(diags))
			expectDiagnosticsForTest(t, diags, tc.applyDiags...)

			sort.SliceStable(applyChanges, func(i, j int) bool {
				return appliedChangeSortKey(applyChanges[i]) < appliedChangeSortKey(applyChanges[j])
			})

			if diff := cmp.Diff(tc.changes, applyChanges, changesCmpOpts); diff != "" {
				t.Errorf("wrong changes\n%s", diff)
			}

			wantCounts := tc.counts
			for _, elem := range wantCounts.Elems() {
				// First, make sure everything we wanted is present.
				if !gotCounts.HasKey(elem.K) {
					t.Errorf("wrong counts: wanted %s but didn't get it", elem.K)
				}

				// And that the values actually match.
				got, want := gotCounts.Get(elem.K), elem.V
				if diff := cmp.Diff(want, got); diff != "" {
					t.Errorf("wrong counts for %s: %s", want.Addr, diff)
				}

			}

			for _, elem := range gotCounts.Elems() {
				// Then, make sure we didn't get anything we didn't want.
				if !wantCounts.HasKey(elem.K) {
					t.Errorf("wrong counts: got %s but didn't want it", elem.K)
				}
			}
		})
	}
}

func TestApplyWithChangedInputValues(t *testing.T) {
	ctx := context.Background()
	cfg := loadMainBundleConfigForTest(t, filepath.Join("with-single-input", "valid"))

	fakePlanTimestamp, err := time.Parse(time.RFC3339, "1991-08-25T20:57:08Z")
	if err != nil {
		t.Fatal(err)
	}

	changesCh := make(chan stackplan.PlannedChange)
	diagsCh := make(chan tfdiags.Diagnostic)
	lock := depsfile.NewLocks()
	lock.SetProvider(
		addrs.NewDefaultProvider("testing"),
		providerreqs.MustParseVersion("0.0.0"),
		providerreqs.MustParseVersionConstraints("=0.0.0"),
		providerreqs.PreferredHashes([]providerreqs.Hash{}),
	)
	req := PlanRequest{
		Config: cfg,
		ProviderFactories: map[addrs.Provider]providers.Factory{
			addrs.NewDefaultProvider("testing"): func() (providers.Interface, error) {
				return stacks_testing_provider.NewProvider(t), nil
			},
		},
		DependencyLocks: *lock,

		ForcePlanTimestamp: &fakePlanTimestamp,

		InputValues: map[stackaddrs.InputVariable]ExternalInputValue{
			stackaddrs.InputVariable{Name: "input"}: {
				Value: cty.StringVal("hello"),
			},
		},
	}
	resp := PlanResponse{
		PlannedChanges: changesCh,
		Diagnostics:    diagsCh,
	}

	go Plan(ctx, &req, &resp)
	planChanges, diags := collectPlanOutput(changesCh, diagsCh)
	if len(diags) > 0 {
		t.Fatalf("expected no diagnostics, got %s", diags.ErrWithWarnings())
	}

	planLoader := stackplan.NewLoader()
	for _, change := range planChanges {
		proto, err := change.PlannedChangeProto()
		if err != nil {
			t.Fatal(err)
		}

		for _, rawMsg := range proto.Raw {
			err = planLoader.AddRaw(rawMsg)
			if err != nil {
				t.Fatal(err)
			}
		}
	}
	plan, err := planLoader.Plan()
	if err != nil {
		t.Fatal(err)
	}

	applyReq := ApplyRequest{
		Config: cfg,
		Plan:   plan,
		ProviderFactories: map[addrs.Provider]providers.Factory{
			addrs.NewDefaultProvider("testing"): func() (providers.Interface, error) {
				return stacks_testing_provider.NewProvider(t), nil
			},
		},
		DependencyLocks: *lock,
		InputValues: map[stackaddrs.InputVariable]ExternalInputValue{
			// This time we're deliberately changing the values we're giving
			// to the apply operation. We expect this to fail earlier than
			// the previous test.
			stackaddrs.InputVariable{Name: "input"}: {
				Value: cty.StringVal("world"),
			},
		},
	}

	applyChangesCh := make(chan stackstate.AppliedChange)
	diagsCh = make(chan tfdiags.Diagnostic)

	applyResp := ApplyResponse{
		AppliedChanges: applyChangesCh,
		Diagnostics:    diagsCh,
	}

	go Apply(ctx, &applyReq, &applyResp)
	applyChanges, applyDiags := collectApplyOutput(applyChangesCh, diagsCh)
	if len(applyDiags) != 1 {
		t.Fatalf("expected exactly two diagnostics, got %s", applyDiags.ErrWithWarnings())
	}

	sort.SliceStable(applyDiags, diagnosticSortFunc(applyDiags))
	expectDiagnosticsForTest(t, applyDiags,
		expectDiagnostic(
			tfdiags.Error,
			"Inconsistent value for input variable during apply",
			"The value for non-ephemeral input variable \"input\" was set to a different value during apply than was set during plan. Only ephemeral input variables can change between the plan and apply phases."),
	)

	wantChanges := []stackstate.AppliedChange{
		&stackstate.AppliedChangeComponentInstance{
			ComponentAddr:         mustAbsComponent("component.self"),
			ComponentInstanceAddr: mustAbsComponentInstance("component.self"),
			OutputValues:          make(map[addrs.OutputValue]cty.Value),
			InputVariables:        make(map[addrs.InputVariable]cty.Value),
		},
		// no resources should have been created because the input variable was
		// invalid.
	}

	sort.SliceStable(applyChanges, func(i, j int) bool {
		return appliedChangeSortKey(applyChanges[i]) < appliedChangeSortKey(applyChanges[j])
	})

	if diff := cmp.Diff(wantChanges, applyChanges, changesCmpOpts); diff != "" {
		t.Errorf("wrong changes\n%s", diff)
	}
}

func TestApplyAutomaticInputConversion(t *testing.T) {
	ctx := context.Background()
	cfg := loadMainBundleConfigForTest(t, filepath.Join("with-single-input", "for-each-component"))

	fakePlanTimestamp, err := time.Parse(time.RFC3339, "1991-08-25T20:57:08Z")
	if err != nil {
		t.Fatal(err)
	}

	changesCh := make(chan stackplan.PlannedChange)
	diagsCh := make(chan tfdiags.Diagnostic)
	lock := depsfile.NewLocks()
	lock.SetProvider(
		addrs.NewDefaultProvider("testing"),
		providerreqs.MustParseVersion("0.0.0"),
		providerreqs.MustParseVersionConstraints("=0.0.0"),
		providerreqs.PreferredHashes([]providerreqs.Hash{}),
	)
	req := PlanRequest{
		Config: cfg,
		ProviderFactories: map[addrs.Provider]providers.Factory{
			addrs.NewDefaultProvider("testing"): func() (providers.Interface, error) {
				return stacks_testing_provider.NewProvider(t), nil
			},
		},
		DependencyLocks: *lock,

		ForcePlanTimestamp: &fakePlanTimestamp,

		InputValues: map[stackaddrs.InputVariable]ExternalInputValue{
			stackaddrs.InputVariable{Name: "input"}: {
				// The stack expects a map of strings, but we're giving it
				// an object. Terraform should automatically convert this to
				// the expected type.
				Value: cty.ObjectVal(map[string]cty.Value{
					"hello": cty.StringVal("hello"),
					"world": cty.StringVal("world"),
				}),
			},
		},
	}

	resp := PlanResponse{
		PlannedChanges: changesCh,
		Diagnostics:    diagsCh,
	}

	go Plan(ctx, &req, &resp)
	planChanges, planDiags := collectPlanOutput(changesCh, diagsCh)
	if len(planDiags) > 0 {
		t.Fatalf("expected no diagnostics, got %s", planDiags.ErrWithWarnings())
	}

	planLoader := stackplan.NewLoader()
	for _, change := range planChanges {
		proto, err := change.PlannedChangeProto()
		if err != nil {
			t.Fatal(err)
		}

		for _, rawMsg := range proto.Raw {
			err = planLoader.AddRaw(rawMsg)
			if err != nil {
				t.Fatal(err)
			}
		}
	}
	plan, err := planLoader.Plan()
	if err != nil {
		t.Fatal(err)
	}

	applyReq := ApplyRequest{
		Config: cfg,
		Plan:   plan,
		ProviderFactories: map[addrs.Provider]providers.Factory{
			addrs.NewDefaultProvider("testing"): func() (providers.Interface, error) {
				return stacks_testing_provider.NewProvider(t), nil
			},
		},
		DependencyLocks: *lock,
		InputValues: map[stackaddrs.InputVariable]ExternalInputValue{
			stackaddrs.InputVariable{Name: "input"}: {
				// The stack expects a map of strings, but we're giving it
				// an object. Terraform should automatically convert this to
				// the expected type.
				Value: cty.ObjectVal(map[string]cty.Value{
					"hello": cty.StringVal("hello"),
					"world": cty.StringVal("world"),
				}),
			},
		},
	}

	applyChangesCh := make(chan stackstate.AppliedChange)
	diagsCh = make(chan tfdiags.Diagnostic)

	applyResp := ApplyResponse{
		AppliedChanges: applyChangesCh,
		Diagnostics:    diagsCh,
	}

	go Apply(ctx, &applyReq, &applyResp)
	applyChanges, applyDiags := collectApplyOutput(applyChangesCh, diagsCh)
	if len(applyDiags) > 0 {
		t.Fatalf("expected no diagnostics, got %s", applyDiags.ErrWithWarnings())
	}

	sort.SliceStable(applyChanges, func(i, j int) bool {
		return appliedChangeSortKey(applyChanges[i]) < appliedChangeSortKey(applyChanges[j])
	})

	wantChanges := []stackstate.AppliedChange{
		&stackstate.AppliedChangeComponentInstance{
			ComponentAddr:         mustAbsComponent("component.self"),
			ComponentInstanceAddr: mustAbsComponentInstance("component.self[\"hello\"]"),
			OutputValues:          make(map[addrs.OutputValue]cty.Value),
			InputVariables: map[addrs.InputVariable]cty.Value{
				mustInputVariable("id"):    cty.StringVal("hello"),
				mustInputVariable("input"): cty.StringVal("hello"),
			},
		},
		&stackstate.AppliedChangeResourceInstanceObject{
			ResourceInstanceObjectAddr: mustAbsResourceInstanceObject("component.self[\"hello\"].testing_resource.data"),
			NewStateSrc: &states.ResourceInstanceObjectSrc{
				AttrsJSON: mustMarshalJSONAttrs(map[string]interface{}{
					"id":    "hello",
					"value": "hello",
				}),
				Status:       states.ObjectReady,
				Dependencies: make([]addrs.ConfigResource, 0),
			},
			ProviderConfigAddr: mustDefaultRootProvider("testing"),
			Schema:             stacks_testing_provider.TestingResourceSchema,
		},
		&stackstate.AppliedChangeComponentInstance{
			ComponentAddr:         mustAbsComponent("component.self"),
			ComponentInstanceAddr: mustAbsComponentInstance("component.self[\"world\"]"),
			OutputValues:          make(map[addrs.OutputValue]cty.Value),
			InputVariables: map[addrs.InputVariable]cty.Value{
				mustInputVariable("id"):    cty.StringVal("world"),
				mustInputVariable("input"): cty.StringVal("world"),
			},
		},
		&stackstate.AppliedChangeResourceInstanceObject{
			ResourceInstanceObjectAddr: mustAbsResourceInstanceObject("component.self[\"world\"].testing_resource.data"),
			NewStateSrc: &states.ResourceInstanceObjectSrc{
				AttrsJSON: mustMarshalJSONAttrs(map[string]interface{}{
					"id":    "world",
					"value": "world",
				}),
				Status:       states.ObjectReady,
				Dependencies: make([]addrs.ConfigResource, 0),
			},
			ProviderConfigAddr: mustDefaultRootProvider("testing"),
			Schema:             stacks_testing_provider.TestingResourceSchema,
		},
	}

	if diff := cmp.Diff(wantChanges, applyChanges, changesCmpOpts); diff != "" {
		t.Errorf("wrong changes\n%s", diff)
	}
}

func TestApplyEphemeralInput(t *testing.T) {
	ctx := context.Background()
	cfg := loadMainBundleConfigForTest(t, filepath.Join("with-single-input", "ephemeral"))

	fakePlanTimestamp, err := time.Parse(time.RFC3339, "1991-08-25T20:57:08Z")
	if err != nil {
		t.Fatal(err)
	}

	changesCh := make(chan stackplan.PlannedChange)
	diagsCh := make(chan tfdiags.Diagnostic)
	lock := depsfile.NewLocks()
	lock.SetProvider(
		addrs.NewDefaultProvider("testing"),
		providerreqs.MustParseVersion("0.0.0"),
		providerreqs.MustParseVersionConstraints("=0.0.0"),
		providerreqs.PreferredHashes([]providerreqs.Hash{}),
	)
	req := PlanRequest{
		Config: cfg,
		ProviderFactories: map[addrs.Provider]providers.Factory{
			addrs.NewDefaultProvider("testing"): func() (providers.Interface, error) {
				return stacks_testing_provider.NewProvider(t), nil
			},
		},
		DependencyLocks: *lock,

		ForcePlanTimestamp: &fakePlanTimestamp,

		InputValues: map[stackaddrs.InputVariable]ExternalInputValue{
			stackaddrs.InputVariable{Name: "input"}: {
				Value: cty.StringVal("hello"),
			},
			stackaddrs.InputVariable{Name: "ephemeral"}: {
				Value: cty.StringVal("ephemeral"),
			},
		},
	}

	resp := PlanResponse{
		PlannedChanges: changesCh,
		Diagnostics:    diagsCh,
	}

	go Plan(ctx, &req, &resp)
	planChanges, planDiags := collectPlanOutput(changesCh, diagsCh)
	if len(planDiags) > 0 {
		t.Fatalf("expected no diagnostics, got %s", planDiags.ErrWithWarnings())
	}

	planLoader := stackplan.NewLoader()
	for _, change := range planChanges {
		proto, err := change.PlannedChangeProto()
		if err != nil {
			t.Fatal(err)
		}

		for _, rawMsg := range proto.Raw {
			err = planLoader.AddRaw(rawMsg)
			if err != nil {
				t.Fatal(err)
			}
		}
	}
	plan, err := planLoader.Plan()
	if err != nil {
		t.Fatal(err)
	}

	applyReq := ApplyRequest{
		Config: cfg,
		Plan:   plan,
		ProviderFactories: map[addrs.Provider]providers.Factory{
			addrs.NewDefaultProvider("testing"): func() (providers.Interface, error) {
				return stacks_testing_provider.NewProvider(t), nil
			},
		},
		DependencyLocks: *lock,
		InputValues: map[stackaddrs.InputVariable]ExternalInputValue{
			stackaddrs.InputVariable{Name: "input"}: {
				Value: cty.StringVal("hello"),
			},
			stackaddrs.InputVariable{Name: "ephemeral"}: {
				// This has changed, and that should be okay.
				Value: cty.StringVal("applying"),
			},
		},
	}

	applyChangesCh := make(chan stackstate.AppliedChange)
	diagsCh = make(chan tfdiags.Diagnostic)

	applyResp := ApplyResponse{
		AppliedChanges: applyChangesCh,
		Diagnostics:    diagsCh,
	}

	go Apply(ctx, &applyReq, &applyResp)
	applyChanges, applyDiags := collectApplyOutput(applyChangesCh, diagsCh)
	if len(applyDiags) > 0 {
		t.Fatalf("expected no diagnostics, got %s", applyDiags.ErrWithWarnings())
	}

	sort.SliceStable(applyChanges, func(i, j int) bool {
		return appliedChangeSortKey(applyChanges[i]) < appliedChangeSortKey(applyChanges[j])
	})

	wantChanges := []stackstate.AppliedChange{
		&stackstate.AppliedChangeComponentInstance{
			ComponentAddr:         mustAbsComponent("component.self"),
			ComponentInstanceAddr: mustAbsComponentInstance("component.self"),
			OutputValues:          make(map[addrs.OutputValue]cty.Value),
			InputVariables: map[addrs.InputVariable]cty.Value{
				mustInputVariable("id"):    cty.StringVal("2f9f3b84"),
				mustInputVariable("input"): cty.StringVal("hello"),
			},
		},
		&stackstate.AppliedChangeResourceInstanceObject{
			ResourceInstanceObjectAddr: mustAbsResourceInstanceObject("component.self.testing_resource.data"),
			NewStateSrc: &states.ResourceInstanceObjectSrc{
				AttrsJSON: mustMarshalJSONAttrs(map[string]interface{}{
					"id":    "2f9f3b84",
					"value": "hello",
				}),
				Status:       states.ObjectReady,
				Dependencies: make([]addrs.ConfigResource, 0),
			},
			ProviderConfigAddr: mustDefaultRootProvider("testing"),
			Schema:             stacks_testing_provider.TestingResourceSchema,
		},
	}

	if diff := cmp.Diff(wantChanges, applyChanges, changesCmpOpts); diff != "" {
		t.Errorf("wrong changes\n%s", diff)
	}
}

func TestApplyMissingEphemeralInput(t *testing.T) {
	ctx := context.Background()
	cfg := loadMainBundleConfigForTest(t, filepath.Join("with-single-input", "ephemeral"))

	fakePlanTimestamp, err := time.Parse(time.RFC3339, "1991-08-25T20:57:08Z")
	if err != nil {
		t.Fatal(err)
	}

	changesCh := make(chan stackplan.PlannedChange)
	diagsCh := make(chan tfdiags.Diagnostic)
	lock := depsfile.NewLocks()
	lock.SetProvider(
		addrs.NewDefaultProvider("testing"),
		providerreqs.MustParseVersion("0.0.0"),
		providerreqs.MustParseVersionConstraints("=0.0.0"),
		providerreqs.PreferredHashes([]providerreqs.Hash{}),
	)
	req := PlanRequest{
		Config: cfg,
		ProviderFactories: map[addrs.Provider]providers.Factory{
			addrs.NewDefaultProvider("testing"): func() (providers.Interface, error) {
				return stacks_testing_provider.NewProvider(t), nil
			},
		},
		DependencyLocks: *lock,

		ForcePlanTimestamp: &fakePlanTimestamp,

		InputValues: map[stackaddrs.InputVariable]ExternalInputValue{
			stackaddrs.InputVariable{Name: "input"}: {
				Value: cty.StringVal("hello"),
			},
			stackaddrs.InputVariable{Name: "ephemeral"}: {
				Value: cty.StringVal("ephemeral"),
			},
		},
	}

	resp := PlanResponse{
		PlannedChanges: changesCh,
		Diagnostics:    diagsCh,
	}

	go Plan(ctx, &req, &resp)
	planChanges, planDiags := collectPlanOutput(changesCh, diagsCh)
	if len(planDiags) > 0 {
		t.Fatalf("expected no diagnostics, got %s", planDiags.ErrWithWarnings())
	}

	planLoader := stackplan.NewLoader()
	for _, change := range planChanges {
		proto, err := change.PlannedChangeProto()
		if err != nil {
			t.Fatal(err)
		}

		for _, rawMsg := range proto.Raw {
			err = planLoader.AddRaw(rawMsg)
			if err != nil {
				t.Fatal(err)
			}
		}
	}
	plan, err := planLoader.Plan()
	if err != nil {
		t.Fatal(err)
	}

	applyReq := ApplyRequest{
		Config: cfg,
		Plan:   plan,
		ProviderFactories: map[addrs.Provider]providers.Factory{
			addrs.NewDefaultProvider("testing"): func() (providers.Interface, error) {
				return stacks_testing_provider.NewProvider(t), nil
			},
		},
		DependencyLocks: *lock,
		InputValues: map[stackaddrs.InputVariable]ExternalInputValue{
			stackaddrs.InputVariable{Name: "input"}: {
				Value: cty.StringVal("hello"),
			},
		},
	}

	applyChangesCh := make(chan stackstate.AppliedChange)
	diagsCh = make(chan tfdiags.Diagnostic)

	applyResp := ApplyResponse{
		AppliedChanges: applyChangesCh,
		Diagnostics:    diagsCh,
	}

	go Apply(ctx, &applyReq, &applyResp)
	applyChanges, applyDiags := collectApplyOutput(applyChangesCh, diagsCh)
	if len(applyDiags) != 1 {
		t.Fatalf("expected exactly 1 diagnostic, got %s", applyDiags.ErrWithWarnings())
	}

	gotSeverity, wantSeverity := applyDiags[0].Severity(), tfdiags.Error
	gotSummary, wantSummary := applyDiags[0].Description().Summary, "No value for required variable"
	gotDetail, wantDetail := applyDiags[0].Description().Detail, "The root input variable \"var.ephemeral\" is not set, and has no default value."

	if gotSeverity != wantSeverity {
		t.Errorf("expected severity %q, got %q", wantSeverity, gotSeverity)
	}
	if gotSummary != wantSummary {
		t.Errorf("expected summary %q, got %q", wantSummary, gotSummary)
	}
	if gotDetail != wantDetail {
		t.Errorf("expected detail %q, got %q", wantDetail, gotDetail)
	}

	sort.SliceStable(applyChanges, func(i, j int) bool {
		return appliedChangeSortKey(applyChanges[i]) < appliedChangeSortKey(applyChanges[j])
	})

	wantChanges := []stackstate.AppliedChange{
		&stackstate.AppliedChangeComponentInstance{
			ComponentAddr:         mustAbsComponent("component.self"),
			ComponentInstanceAddr: mustAbsComponentInstance("component.self"),
			OutputValues:          make(map[addrs.OutputValue]cty.Value),
			InputVariables: map[addrs.InputVariable]cty.Value{
				mustInputVariable("id"):    cty.StringVal("2f9f3b84"),
				mustInputVariable("input"): cty.StringVal("hello"),
			},
		},
		&stackstate.AppliedChangeResourceInstanceObject{
			ResourceInstanceObjectAddr: mustAbsResourceInstanceObject("component.self.testing_resource.data"),
			NewStateSrc: &states.ResourceInstanceObjectSrc{
				AttrsJSON: mustMarshalJSONAttrs(map[string]interface{}{
					"id":    "2f9f3b84",
					"value": "hello",
				}),
				Status:       states.ObjectReady,
				Dependencies: make([]addrs.ConfigResource, 0),
			},
			ProviderConfigAddr: mustDefaultRootProvider("testing"),
			Schema:             stacks_testing_provider.TestingResourceSchema,
		},
	}

	if diff := cmp.Diff(wantChanges, applyChanges, changesCmpOpts); diff != "" {
		t.Errorf("wrong changes\n%s", diff)
	}
}

func TestApplyEphemeralInputWithDefault(t *testing.T) {
	ctx := context.Background()
	cfg := loadMainBundleConfigForTest(t, filepath.Join("with-single-input", "ephemeral-default"))

	fakePlanTimestamp, err := time.Parse(time.RFC3339, "1991-08-25T20:57:08Z")
	if err != nil {
		t.Fatal(err)
	}

	changesCh := make(chan stackplan.PlannedChange)
	diagsCh := make(chan tfdiags.Diagnostic)
	lock := depsfile.NewLocks()
	lock.SetProvider(
		addrs.NewDefaultProvider("testing"),
		providerreqs.MustParseVersion("0.0.0"),
		providerreqs.MustParseVersionConstraints("=0.0.0"),
		providerreqs.PreferredHashes([]providerreqs.Hash{}),
	)
	req := PlanRequest{
		Config: cfg,
		ProviderFactories: map[addrs.Provider]providers.Factory{
			addrs.NewDefaultProvider("testing"): func() (providers.Interface, error) {
				return stacks_testing_provider.NewProvider(t), nil
			},
		},
		DependencyLocks: *lock,

		ForcePlanTimestamp: &fakePlanTimestamp,

		InputValues: map[stackaddrs.InputVariable]ExternalInputValue{
			stackaddrs.InputVariable{Name: "input"}: {
				Value: cty.StringVal("hello"),
			},
		},
	}

	resp := PlanResponse{
		PlannedChanges: changesCh,
		Diagnostics:    diagsCh,
	}

	go Plan(ctx, &req, &resp)
	planChanges, planDiags := collectPlanOutput(changesCh, diagsCh)
	if len(planDiags) > 0 {
		t.Fatalf("expected no diagnostics, got %s", planDiags.ErrWithWarnings())
	}

	planLoader := stackplan.NewLoader()
	for _, change := range planChanges {
		proto, err := change.PlannedChangeProto()
		if err != nil {
			t.Fatal(err)
		}

		for _, rawMsg := range proto.Raw {
			err = planLoader.AddRaw(rawMsg)
			if err != nil {
				t.Fatal(err)
			}
		}
	}
	plan, err := planLoader.Plan()
	if err != nil {
		t.Fatal(err)
	}

	applyReq := ApplyRequest{
		Config: cfg,
		Plan:   plan,
		ProviderFactories: map[addrs.Provider]providers.Factory{
			addrs.NewDefaultProvider("testing"): func() (providers.Interface, error) {
				return stacks_testing_provider.NewProvider(t), nil
			},
		},
		DependencyLocks: *lock,
		InputValues: map[stackaddrs.InputVariable]ExternalInputValue{
			stackaddrs.InputVariable{Name: "input"}: {
				Value: cty.StringVal("hello"),
			},
		},
	}

	applyChangesCh := make(chan stackstate.AppliedChange)
	diagsCh = make(chan tfdiags.Diagnostic)

	applyResp := ApplyResponse{
		AppliedChanges: applyChangesCh,
		Diagnostics:    diagsCh,
	}

	go Apply(ctx, &applyReq, &applyResp)
	applyChanges, applyDiags := collectApplyOutput(applyChangesCh, diagsCh)
	if len(applyDiags) > 0 {
		t.Fatalf("expected no diagnostics, got %s", applyDiags.ErrWithWarnings())
	}

	sort.SliceStable(applyChanges, func(i, j int) bool {
		return appliedChangeSortKey(applyChanges[i]) < appliedChangeSortKey(applyChanges[j])
	})

	wantChanges := []stackstate.AppliedChange{
		&stackstate.AppliedChangeComponentInstance{
			ComponentAddr:         mustAbsComponent("component.self"),
			ComponentInstanceAddr: mustAbsComponentInstance("component.self"),
			OutputValues:          make(map[addrs.OutputValue]cty.Value),
			InputVariables: map[addrs.InputVariable]cty.Value{
				mustInputVariable("id"):    cty.StringVal("2f9f3b84"),
				mustInputVariable("input"): cty.StringVal("hello"),
			},
		},
		&stackstate.AppliedChangeResourceInstanceObject{
			ResourceInstanceObjectAddr: mustAbsResourceInstanceObject("component.self.testing_resource.data"),
			NewStateSrc: &states.ResourceInstanceObjectSrc{
				AttrsJSON: mustMarshalJSONAttrs(map[string]interface{}{
					"id":    "2f9f3b84",
					"value": "hello",
				}),
				Status:       states.ObjectReady,
				Dependencies: make([]addrs.ConfigResource, 0),
			},
			ProviderConfigAddr: mustDefaultRootProvider("testing"),
			Schema:             stacks_testing_provider.TestingResourceSchema,
		},
	}

	if diff := cmp.Diff(wantChanges, applyChanges, changesCmpOpts); diff != "" {
		t.Errorf("wrong changes\n%s", diff)
	}
}

func TestApply_DependsOnComponentWithNoInstances(t *testing.T) {
	ctx := context.Background()
	cfg := loadMainBundleConfigForTest(t, path.Join("with-single-input", "depends-on"))

	fakePlanTimestamp, err := time.Parse(time.RFC3339, "1991-08-25T20:57:08Z")
	if err != nil {
		t.Fatal(err)
	}

	lock := depsfile.NewLocks()
	lock.SetProvider(
		addrs.NewDefaultProvider("testing"),
		providerreqs.MustParseVersion("0.0.0"),
		providerreqs.MustParseVersionConstraints("=0.0.0"),
		providerreqs.PreferredHashes([]providerreqs.Hash{}),
	)

	changesCh := make(chan stackplan.PlannedChange)
	diagsCh := make(chan tfdiags.Diagnostic)
	planRequest := PlanRequest{
		Config: cfg,
		ProviderFactories: map[addrs.Provider]providers.Factory{
			addrs.NewDefaultProvider("testing"): func() (providers.Interface, error) {
				return stacks_testing_provider.NewProvider(t), nil
			},
		},
		DependencyLocks:    *lock,
		ForcePlanTimestamp: &fakePlanTimestamp,
		InputValues: map[stackaddrs.InputVariable]ExternalInputValue{
			{Name: "input"}: {
				Value: cty.StringVal("hello, world!"),
			},
		},
	}

	planResponse := PlanResponse{
		PlannedChanges: changesCh,
		Diagnostics:    diagsCh,
	}

	go Plan(ctx, &planRequest, &planResponse)
	planChanges, planDiags := collectPlanOutput(changesCh, diagsCh)

	reportDiagnosticsForTest(t, planDiags)
	if len(planDiags) != 0 {
		t.FailNow()
	}

	planLoader := stackplan.NewLoader()
	for _, change := range planChanges {
		proto, err := change.PlannedChangeProto()
		if err != nil {
			t.Fatal(err)
		}

		for _, rawMsg := range proto.Raw {
			err = planLoader.AddRaw(rawMsg)
			if err != nil {
				t.Fatal(err)
			}
		}
	}
	plan, err := planLoader.Plan()
	if err != nil {
		t.Fatal(err)
	}

	applyReq := ApplyRequest{
		Config: cfg,
		Plan:   plan,
		ProviderFactories: map[addrs.Provider]providers.Factory{
			addrs.NewDefaultProvider("testing"): func() (providers.Interface, error) {
				return stacks_testing_provider.NewProvider(t), nil
			},
		},
		DependencyLocks: *lock,
	}

	applyChangesCh := make(chan stackstate.AppliedChange)
	diagsCh = make(chan tfdiags.Diagnostic)

	applyResp := ApplyResponse{
		AppliedChanges: applyChangesCh,
		Diagnostics:    diagsCh,
	}

	go Apply(ctx, &applyReq, &applyResp)
	_, applyDiags := collectApplyOutput(applyChangesCh, diagsCh)
	reportDiagnosticsForTest(t, applyDiags)
	if len(applyDiags) != 0 {
		t.FailNow()
	}

	// don't care about the changes - just want to make sure that depends_on
	// reference to a component with zero instances doesn't break anything
}

func TestApply_WithProviderFunctions(t *testing.T) {
	ctx := context.Background()
	cfg := loadMainBundleConfigForTest(t, filepath.Join("with-provider-functions"))

	fakePlanTimestamp, err := time.Parse(time.RFC3339, "1991-08-25T20:57:08Z")
	if err != nil {
		t.Fatal(err)
	}

	lock := depsfile.NewLocks()
	lock.SetProvider(
		addrs.NewDefaultProvider("testing"),
		providerreqs.MustParseVersion("0.0.0"),
		providerreqs.MustParseVersionConstraints("=0.0.0"),
		providerreqs.PreferredHashes([]providerreqs.Hash{}),
	)

	changesCh := make(chan stackplan.PlannedChange)
	diagsCh := make(chan tfdiags.Diagnostic)

	planRequest := PlanRequest{
		Config: cfg,
		ProviderFactories: map[addrs.Provider]providers.Factory{
			addrs.NewDefaultProvider("testing"): func() (providers.Interface, error) {
				return stacks_testing_provider.NewProvider(t), nil
			},
		},
		DependencyLocks:    *lock,
		ForcePlanTimestamp: &fakePlanTimestamp,
		InputValues: map[stackaddrs.InputVariable]ExternalInputValue{
			{Name: "input"}: {
				Value: cty.StringVal("hello, world!"),
			},
		},
	}

	planResponse := PlanResponse{
		PlannedChanges: changesCh,
		Diagnostics:    diagsCh,
	}

	go Plan(ctx, &planRequest, &planResponse)
	planChanges, planDiags := collectPlanOutput(changesCh, diagsCh)

	reportDiagnosticsForTest(t, planDiags)
	if len(planDiags) != 0 {
		t.FailNow()
	}

	sort.SliceStable(planChanges, func(i, j int) bool {
		return plannedChangeSortKey(planChanges[i]) < plannedChangeSortKey(planChanges[j])
	})
	wantPlanChanges := []stackplan.PlannedChange{
		&stackplan.PlannedChangeApplyable{
			Applyable: true,
		},
		&stackplan.PlannedChangeComponentInstance{
			Addr:               mustAbsComponentInstance("component.self"),
			PlanApplyable:      true,
			PlanComplete:       true,
			Action:             plans.Create,
			RequiredComponents: collections.NewSet[stackaddrs.AbsComponent](),
			PlannedInputValues: map[string]plans.DynamicValue{
				"id":    mustPlanDynamicValueDynamicType(cty.StringVal("2f9f3b84")),
				"input": mustPlanDynamicValueDynamicType(cty.StringVal("hello, world!")),
			},
			PlannedInputValueMarks: map[string][]cty.PathValueMarks{
				"id":    nil,
				"input": nil,
			},
			PlannedOutputValues: map[string]cty.Value{
				"value": cty.StringVal("hello, world!"),
			},
			PlannedCheckResults: &states.CheckResults{},
			PlannedProviderFunctionResults: []providers.FunctionHash{
				{
					Key:    providerFunctionHashArgs(mustDefaultRootProvider("testing").Provider, "echo", cty.StringVal("hello, world!")),
					Result: providerFunctionHashResult(cty.StringVal("hello, world!")),
				},
			},
			PlanTimestamp: fakePlanTimestamp,
		},
		&stackplan.PlannedChangeResourceInstancePlanned{
			ResourceInstanceObjectAddr: mustAbsResourceInstanceObject("component.self.testing_resource.data"),
			ChangeSrc: &plans.ResourceInstanceChangeSrc{
				Addr:         mustAbsResourceInstance("testing_resource.data"),
				PrevRunAddr:  mustAbsResourceInstance("testing_resource.data"),
				ProviderAddr: mustDefaultRootProvider("testing"),
				ChangeSrc: plans.ChangeSrc{
					Action: plans.Create,
					Before: mustPlanDynamicValue(cty.NullVal(cty.Object(map[string]cty.Type{
						"id":    cty.String,
						"value": cty.String,
					}))),
					After: mustPlanDynamicValue(cty.ObjectVal(map[string]cty.Value{
						"id":    cty.StringVal("2f9f3b84"),
						"value": cty.StringVal("hello, world!"),
					})),
				},
			},
			ProviderConfigAddr: mustDefaultRootProvider("testing"),
			Schema:             stacks_testing_provider.TestingResourceSchema,
		},
		&stackplan.PlannedChangeProviderFunctionResults{
			Results: []providers.FunctionHash{
				{
					Key:    providerFunctionHashArgs(mustDefaultRootProvider("testing").Provider, "echo", cty.StringVal("hello, world!")),
					Result: providerFunctionHashResult(cty.StringVal("hello, world!")),
				},
			},
		},
		&stackplan.PlannedChangeHeader{
			TerraformVersion: version.SemVer,
		},
		&stackplan.PlannedChangeOutputValue{
			Addr:     stackaddrs.OutputValue{Name: "value"},
			Action:   plans.Create,
			OldValue: mustPlanDynamicValue(cty.NullVal(cty.String)),
			NewValue: mustPlanDynamicValue(cty.StringVal("hello, world!")),
		},
		&stackplan.PlannedChangePlannedTimestamp{
			PlannedTimestamp: fakePlanTimestamp,
		},
		&stackplan.PlannedChangeRootInputValue{
			Addr:  stackaddrs.InputVariable{Name: "input"},
			Value: cty.StringVal("hello, world!"),
		},
	}
	if diff := cmp.Diff(wantPlanChanges, planChanges, ctydebug.CmpOptions, cmpCollectionsSet); diff != "" {
		t.Errorf("wrong changes\n%s", diff)
	}

	planLoader := stackplan.NewLoader()
	for _, change := range planChanges {
		proto, err := change.PlannedChangeProto()
		if err != nil {
			t.Fatal(err)
		}

		for _, rawMsg := range proto.Raw {
			err = planLoader.AddRaw(rawMsg)
			if err != nil {
				t.Fatal(err)
			}
		}
	}

	plan, err := planLoader.Plan()
	if err != nil {
		t.Fatal(err)
	}

	// just verify the plan is correctly loading the provider function results
	// as well
	if len(plan.ProviderFunctionResults) == 0 {
		t.Errorf("expected provider function results, got none")

		if len(plan.Components.Get(mustAbsComponentInstance("component.self")).PlannedFunctionResults) == 0 {
			t.Errorf("expected component function results, got none")
		}
	}

	applyReq := ApplyRequest{
		Config: cfg,
		Plan:   plan,
		ProviderFactories: map[addrs.Provider]providers.Factory{
			addrs.NewDefaultProvider("testing"): func() (providers.Interface, error) {
				return stacks_testing_provider.NewProvider(t), nil
			},
		},
		DependencyLocks: *lock,
	}

	applyChangesCh := make(chan stackstate.AppliedChange)
	diagsCh = make(chan tfdiags.Diagnostic)

	applyResp := ApplyResponse{
		AppliedChanges: applyChangesCh,
		Diagnostics:    diagsCh,
	}

	go Apply(ctx, &applyReq, &applyResp)
	applyChanges, applyDiags := collectApplyOutput(applyChangesCh, diagsCh)
	reportDiagnosticsForTest(t, applyDiags)
	if len(applyDiags) != 0 {
		t.FailNow()
	}

	sort.SliceStable(applyChanges, func(i, j int) bool {
		return appliedChangeSortKey(applyChanges[i]) < appliedChangeSortKey(applyChanges[j])
	})

	wantApplyChanges := []stackstate.AppliedChange{
		&stackstate.AppliedChangeComponentInstance{
			ComponentAddr:         mustAbsComponent("component.self"),
			ComponentInstanceAddr: mustAbsComponentInstance("component.self"),
			OutputValues: map[addrs.OutputValue]cty.Value{
				{Name: "value"}: cty.StringVal("hello, world!"),
			},
			InputVariables: map[addrs.InputVariable]cty.Value{
				mustInputVariable("id"):    cty.StringVal("2f9f3b84"),
				mustInputVariable("input"): cty.StringVal("hello, world!"),
			},
		},
		&stackstate.AppliedChangeResourceInstanceObject{
			ResourceInstanceObjectAddr: mustAbsResourceInstanceObject("component.self.testing_resource.data"),
			NewStateSrc: &states.ResourceInstanceObjectSrc{
				AttrsJSON: mustMarshalJSONAttrs(map[string]interface{}{
					"id":    "2f9f3b84",
					"value": "hello, world!",
				}),
				Status:       states.ObjectReady,
				Dependencies: make([]addrs.ConfigResource, 0),
			},
			ProviderConfigAddr: mustDefaultRootProvider("testing"),
			Schema:             stacks_testing_provider.TestingResourceSchema,
		},
	}

	if diff := cmp.Diff(wantApplyChanges, applyChanges, changesCmpOpts); diff != "" {
		t.Errorf("wrong changes\n%s", diff)
	}
}

func TestApplyFailedDependencyWithResourceInState(t *testing.T) {

	ctx := context.Background()
	cfg := loadMainBundleConfigForTest(t, "failed-dependency")

	fakePlanTimestamp, err := time.Parse(time.RFC3339, "2021-01-01T00:00:00Z")
	if err != nil {
		t.Fatal(err)
	}

	lock := depsfile.NewLocks()
	lock.SetProvider(
		addrs.NewDefaultProvider("testing"),
		providerreqs.MustParseVersion("0.0.0"),
		providerreqs.MustParseVersionConstraints("=0.0.0"),
		providerreqs.PreferredHashes([]providerreqs.Hash{}),
	)

	store := stacks_testing_provider.NewResourceStoreBuilder().
		AddResource("resource", cty.ObjectVal(map[string]cty.Value{
			"id":    cty.StringVal("resource"),
			"value": cty.NullVal(cty.String),
		})).
		Build()

	planReq := PlanRequest{
		PlanMode: plans.NormalMode,

		Config: cfg,
		ProviderFactories: map[addrs.Provider]providers.Factory{
			addrs.NewDefaultProvider("testing"): func() (providers.Interface, error) {
				return stacks_testing_provider.NewProviderWithData(t, store), nil
			},
		},
		DependencyLocks:    *lock,
		ForcePlanTimestamp: &fakePlanTimestamp,
		InputValues: map[stackaddrs.InputVariable]ExternalInputValue{
			stackaddrs.InputVariable{Name: "fail_apply"}: {
				Value: cty.True,
			},
		},

		// We have a resource in the state from a previous run. We shouldn't
		// emit any state changes to this resource as a result of the dependency
		// failing.
		PrevState: stackstate.NewStateBuilder().
			AddResourceInstance(stackstate.NewResourceInstanceBuilder().
				SetAddr(mustAbsResourceInstanceObject("component.self.testing_resource.data")).
				SetProviderAddr(mustDefaultRootProvider("testing")).
				SetResourceInstanceObjectSrc(states.ResourceInstanceObjectSrc{
					SchemaVersion: 0,
					AttrsJSON: mustMarshalJSONAttrs(map[string]interface{}{
						"id":    "resource",
						"value": nil,
					}),
					Status: states.ObjectReady,
				})).
			Build(),
	}

	planChangesCh := make(chan stackplan.PlannedChange)
	planDiagsCh := make(chan tfdiags.Diagnostic)
	planResp := PlanResponse{
		PlannedChanges: planChangesCh,
		Diagnostics:    planDiagsCh,
	}

	go Plan(ctx, &planReq, &planResp)
	planChanges, planDiags := collectPlanOutput(planChangesCh, planDiagsCh)
	if len(planDiags) > 0 {
		t.Fatalf("unexpected diagnostics during planning: %s", planDiags)
	}

	planLoader := stackplan.NewLoader()
	for _, change := range planChanges {
		proto, err := change.PlannedChangeProto()
		if err != nil {
			t.Fatal(err)
		}

		for _, rawMsg := range proto.Raw {
			err = planLoader.AddRaw(rawMsg)
			if err != nil {
				t.Fatal(err)
			}
		}
	}
	plan, err := planLoader.Plan()
	if err != nil {
		t.Fatal(err)
	}

	applyReq := ApplyRequest{
		Config: cfg,
		Plan:   plan,
		ProviderFactories: map[addrs.Provider]providers.Factory{
			addrs.NewDefaultProvider("testing"): func() (providers.Interface, error) {
				return stacks_testing_provider.NewProviderWithData(t, store), nil
			},
		},
		DependencyLocks: *lock,
	}

	applyChangesCh := make(chan stackstate.AppliedChange)
	applyDiagsCh := make(chan tfdiags.Diagnostic)
	applyResp := ApplyResponse{
		AppliedChanges: applyChangesCh,
		Diagnostics:    applyDiagsCh,
	}

	go Apply(ctx, &applyReq, &applyResp)
	applyChanges, applyDiags := collectApplyOutput(applyChangesCh, applyDiagsCh)

	expectDiagnosticsForTest(t, applyDiags, expectDiagnostic(tfdiags.Error, "failedResource error", "failed during apply"))

	wantChanges := []stackstate.AppliedChange{
		&stackstate.AppliedChangeComponentInstance{
			ComponentAddr:         mustAbsComponent("component.self"),
			ComponentInstanceAddr: mustAbsComponentInstance("component.self"),
			OutputValues:          make(map[addrs.OutputValue]cty.Value),
			InputVariables: map[addrs.InputVariable]cty.Value{
				mustInputVariable("resource_id"): cty.StringVal("resource"),
				mustInputVariable("failed_id"):   cty.StringVal("failed"),
				mustInputVariable("fail_apply"):  cty.True,
				mustInputVariable("fail_plan"):   cty.False,
				mustInputVariable("input"):       cty.NullVal(cty.String),
			},
		},
		&stackstate.AppliedChangeResourceInstanceObject{
			// This has no state as the apply operation failed and it wasn't
			// in the state before.
			ResourceInstanceObjectAddr: mustAbsResourceInstanceObject("component.self.testing_failed_resource.data"),
			ProviderConfigAddr:         mustDefaultRootProvider("testing"),
		},
		&stackstate.AppliedChangeResourceInstanceObject{
			// This emits the state from the previous run, as it was not
			// changed during this run.
			ResourceInstanceObjectAddr: mustAbsResourceInstanceObject("component.self.testing_resource.data"),
			ProviderConfigAddr:         mustDefaultRootProvider("testing"),
			NewStateSrc: &states.ResourceInstanceObjectSrc{
				AttrsJSON: mustMarshalJSONAttrs(map[string]interface{}{
					"id":    "resource",
					"value": nil,
				}),
				AttrSensitivePaths: make([]cty.Path, 0),
				Status:             states.ObjectReady,
				Dependencies:       []addrs.ConfigResource{mustAbsResourceInstance("testing_failed_resource.data").ConfigResource()},
			},
			Schema: stacks_testing_provider.TestingResourceSchema,
		},
	}

	sort.SliceStable(applyChanges, func(i, j int) bool {
		return appliedChangeSortKey(applyChanges[i]) < appliedChangeSortKey(applyChanges[j])
	})

	if diff := cmp.Diff(wantChanges, applyChanges, changesCmpOpts); diff != "" {
		t.Errorf("wrong changes\n%s", diff)
	}

}

func TestApplyManuallyRemovedResource(t *testing.T) {

	ctx := context.Background()
	cfg := loadMainBundleConfigForTest(t, filepath.Join("with-single-input", "valid"))

	fakePlanTimestamp, err := time.Parse(time.RFC3339, "2021-01-01T00:00:00Z")
	if err != nil {
		t.Fatal(err)
	}

	lock := depsfile.NewLocks()
	lock.SetProvider(
		addrs.NewDefaultProvider("testing"),
		providerreqs.MustParseVersion("0.0.0"),
		providerreqs.MustParseVersionConstraints("=0.0.0"),
		providerreqs.PreferredHashes([]providerreqs.Hash{}),
	)

	planReq := PlanRequest{
		PlanMode: plans.NormalMode,

		Config: cfg,
		ProviderFactories: map[addrs.Provider]providers.Factory{
			addrs.NewDefaultProvider("testing"): func() (providers.Interface, error) {
				return stacks_testing_provider.NewProvider(t), nil
			},
		},
		DependencyLocks:    *lock,
		ForcePlanTimestamp: &fakePlanTimestamp,
		InputValues: map[stackaddrs.InputVariable]ExternalInputValue{
			stackaddrs.InputVariable{Name: "id"}: {
				Value: cty.StringVal("foo"),
			},
			stackaddrs.InputVariable{Name: "input"}: {
				Value: cty.StringVal("hello"),
			},
		},

		// We have in the previous state a resource that is not in our
		// underlying data store. This simulates the case where someone went
		// in and manually deleted a resource that Terraform is managing.
		//
		// Some providers will return an error in this case, but some will
		// not. We need to ensure that we handle the second case gracefully.
		PrevState: stackstate.NewStateBuilder().
			AddResourceInstance(stackstate.NewResourceInstanceBuilder().
				SetAddr(mustAbsResourceInstanceObject("component.self.testing_resource.missing")).
				SetProviderAddr(mustDefaultRootProvider("testing")).
				SetResourceInstanceObjectSrc(states.ResourceInstanceObjectSrc{
					SchemaVersion: 0,
					AttrsJSON: mustMarshalJSONAttrs(map[string]interface{}{
						"id":    "e84b59f2",
						"value": "hello",
					}),
					Status: states.ObjectReady,
				})).
			Build(),
	}

	planChangesCh := make(chan stackplan.PlannedChange)
	planDiagsCh := make(chan tfdiags.Diagnostic)
	planResp := PlanResponse{
		PlannedChanges: planChangesCh,
		Diagnostics:    planDiagsCh,
	}

	go Plan(ctx, &planReq, &planResp)
	planChanges, planDiags := collectPlanOutput(planChangesCh, planDiagsCh)
	if len(planDiags) > 0 {
		t.Fatalf("unexpected diagnostics during planning: %s", planDiags)
	}

	planLoader := stackplan.NewLoader()
	for _, change := range planChanges {
		proto, err := change.PlannedChangeProto()
		if err != nil {
			t.Fatal(err)
		}

		for _, rawMsg := range proto.Raw {
			err = planLoader.AddRaw(rawMsg)
			if err != nil {
				t.Fatal(err)
			}
		}
	}
	plan, err := planLoader.Plan()
	if err != nil {
		t.Fatal(err)
	}

	applyReq := ApplyRequest{
		Config: cfg,
		Plan:   plan,
		ProviderFactories: map[addrs.Provider]providers.Factory{
			addrs.NewDefaultProvider("testing"): func() (providers.Interface, error) {
				return stacks_testing_provider.NewProvider(t), nil
			},
		},
		DependencyLocks: *lock,
	}

	applyChangesCh := make(chan stackstate.AppliedChange)
	applyDiagsCh := make(chan tfdiags.Diagnostic)
	applyResp := ApplyResponse{
		AppliedChanges: applyChangesCh,
		Diagnostics:    applyDiagsCh,
	}

	go Apply(ctx, &applyReq, &applyResp)
	applyChanges, applyDiags := collectApplyOutput(applyChangesCh, applyDiagsCh)
	if len(applyDiags) > 0 {
		t.Fatalf("unexpected diagnostics during apply: %s", applyDiags)
	}

	wantChanges := []stackstate.AppliedChange{
		&stackstate.AppliedChangeComponentInstance{
			ComponentAddr:         mustAbsComponent("component.self"),
			ComponentInstanceAddr: mustAbsComponentInstance("component.self"),
			OutputValues:          make(map[addrs.OutputValue]cty.Value),
			InputVariables: map[addrs.InputVariable]cty.Value{
				mustInputVariable("id"):    cty.StringVal("foo"),
				mustInputVariable("input"): cty.StringVal("hello"),
			},
		},
		// The resource in our configuration has been updated, so that is
		// present as normal.
		&stackstate.AppliedChangeResourceInstanceObject{
			ResourceInstanceObjectAddr: mustAbsResourceInstanceObject("component.self.testing_resource.data"),
			ProviderConfigAddr:         mustDefaultRootProvider("testing"),
			NewStateSrc: &states.ResourceInstanceObjectSrc{
				AttrsJSON: mustMarshalJSONAttrs(map[string]interface{}{
					"id":    "foo",
					"value": "hello",
				}),
				Status:       states.ObjectReady,
				Dependencies: make([]addrs.ConfigResource, 0),
			},
			Schema: stacks_testing_provider.TestingResourceSchema,
		},
		// The resource that was in state but not in the configuration should
		// be removed from state.
		&stackstate.AppliedChangeResourceInstanceObject{
			ResourceInstanceObjectAddr: mustAbsResourceInstanceObject("component.self.testing_resource.missing"),
			ProviderConfigAddr:         mustDefaultRootProvider("testing"),
			NewStateSrc:                nil, // We should be removing this from the state file.
			Schema:                     nil,
		},
	}

	sort.SliceStable(applyChanges, func(i, j int) bool {
		return appliedChangeSortKey(applyChanges[i]) < appliedChangeSortKey(applyChanges[j])
	})

	if diff := cmp.Diff(wantChanges, applyChanges, changesCmpOpts); diff != "" {
		t.Errorf("wrong changes\n%s", diff)
	}
}

func TestApply_RemovedBlocks(t *testing.T) {
	fakePlanTimestamp, err := time.Parse(time.RFC3339, "1991-08-25T20:57:08Z")
	if err != nil {
		t.Fatal(err)
	}

	lock := depsfile.NewLocks()
	lock.SetProvider(
		addrs.NewDefaultProvider("testing"),
		providerreqs.MustParseVersion("0.0.0"),
		providerreqs.MustParseVersionConstraints("=0.0.0"),
		providerreqs.PreferredHashes([]providerreqs.Hash{}),
	)

	// TODO: Add tests for and implement the following cases:
	//   - Removed and component blocks that target the same instance.
<<<<<<< HEAD
	//   - Make sure all instances in state are targeted by a component or a
	//     removed block.
=======
	//   - Edge cases around missing providers and type mismatches.
>>>>>>> 6f9df8f5
	//   - Validate what happens when a removed block foreach evaluates to
	//     unknown.
	//   - Add a test for a removed block in an embedded stack.
	//   - Add a test for a removed block targeting state that has already been
	//     removed.
	//   - Add a test for a removed block that forgets instead of destroys.

	tcs := map[string]struct {
		source           string
		initialState     *stackstate.State
		store            *stacks_testing_provider.ResourceStore
		inputs           map[string]cty.Value
		wantPlanChanges  []stackplan.PlannedChange
		wantPlanDiags    []expectedDiagnostic
		wantApplyChanges []stackstate.AppliedChange
		wantApplyDiags   []expectedDiagnostic
	}{
		"removed component": {
			source: filepath.Join("with-single-input", "removed-component"),
			initialState: stackstate.NewStateBuilder().
				AddComponentInstance(stackstate.NewComponentInstanceBuilder(mustAbsComponentInstance("component.self")).
					AddInputVariable("id", cty.StringVal("removed")).
					AddInputVariable("input", cty.StringVal("removed"))).
				AddResourceInstance(stackstate.NewResourceInstanceBuilder().
					SetAddr(mustAbsResourceInstanceObject("component.self.testing_resource.data")).
					SetProviderAddr(mustDefaultRootProvider("testing")).
					SetResourceInstanceObjectSrc(states.ResourceInstanceObjectSrc{
						Status: states.ObjectReady,
						AttrsJSON: mustMarshalJSONAttrs(map[string]any{
							"id":    "removed",
							"value": "removed",
						}),
					})).
				Build(),
			store: stacks_testing_provider.NewResourceStoreBuilder().
				AddResource("removed", cty.ObjectVal(map[string]cty.Value{
					"id":    cty.StringVal("removed"),
					"value": cty.StringVal("removed"),
				})).
				Build(),
			inputs: map[string]cty.Value{},
			wantPlanChanges: []stackplan.PlannedChange{
				&stackplan.PlannedChangeApplyable{
					Applyable: true,
				},
				&stackplan.PlannedChangeComponentInstance{
					Addr:          mustAbsComponentInstance("component.self"),
					PlanComplete:  true,
					PlanApplyable: true,
					Mode:          plans.DestroyMode,
					Action:        plans.Delete,
					PlannedInputValues: map[string]plans.DynamicValue{
						"id":    mustPlanDynamicValueDynamicType(cty.StringVal("removed")),
						"input": mustPlanDynamicValueDynamicType(cty.StringVal("removed")),
					},
					PlannedInputValueMarks: map[string][]cty.PathValueMarks{
						"input": nil,
						"id":    nil,
					},
					PlannedOutputValues: make(map[string]cty.Value),
					PlannedCheckResults: &states.CheckResults{},
					PlanTimestamp:       fakePlanTimestamp,
				},
				&stackplan.PlannedChangeResourceInstancePlanned{
					ResourceInstanceObjectAddr: mustAbsResourceInstanceObject("component.self.testing_resource.data"),
					ChangeSrc: &plans.ResourceInstanceChangeSrc{
						Addr:        mustAbsResourceInstance("testing_resource.data"),
						PrevRunAddr: mustAbsResourceInstance("testing_resource.data"),
						ChangeSrc: plans.ChangeSrc{
							Action: plans.Delete,
							Before: mustPlanDynamicValue(cty.ObjectVal(map[string]cty.Value{
								"id":    cty.StringVal("removed"),
								"value": cty.StringVal("removed"),
							})),
							After: mustPlanDynamicValue(cty.NullVal(cty.Object(map[string]cty.Type{
								"id":    cty.String,
								"value": cty.String,
							}))),
						},
						ProviderAddr: mustDefaultRootProvider("testing"),
					},
					PriorStateSrc: &states.ResourceInstanceObjectSrc{
						AttrsJSON: mustMarshalJSONAttrs(map[string]any{
							"id":    "removed",
							"value": "removed",
						}),
						Dependencies: make([]addrs.ConfigResource, 0),
						Status:       states.ObjectReady,
					},
					ProviderConfigAddr: mustDefaultRootProvider("testing"),
					Schema:             stacks_testing_provider.TestingResourceSchema,
				},
				&stackplan.PlannedChangeHeader{
					TerraformVersion: version.SemVer,
				},
				&stackplan.PlannedChangePlannedTimestamp{
					PlannedTimestamp: fakePlanTimestamp,
				},
			},
			wantPlanDiags: []expectedDiagnostic{},
			wantApplyChanges: []stackstate.AppliedChange{
				&stackstate.AppliedChangeComponentInstance{
					ComponentAddr:         mustAbsComponent("component.self"),
					ComponentInstanceAddr: mustAbsComponentInstance("component.self"),
					OutputValues:          make(map[addrs.OutputValue]cty.Value),
					InputVariables: map[addrs.InputVariable]cty.Value{
						mustInputVariable("id"):    cty.StringVal("removed"),
						mustInputVariable("input"): cty.StringVal("removed"),
					},
				},
				&stackstate.AppliedChangeResourceInstanceObject{
					ResourceInstanceObjectAddr: mustAbsResourceInstanceObject("component.self.testing_resource.data"),
					ProviderConfigAddr:         mustDefaultRootProvider("testing"),
					NewStateSrc:                nil,
					Schema:                     nil,
				},
			},
			wantApplyDiags: []expectedDiagnostic{},
		},
		"removed component instance": {
			source: filepath.Join("with-single-input", "removed-component-instance"),
			initialState: stackstate.NewStateBuilder().
				AddComponentInstance(stackstate.NewComponentInstanceBuilder(mustAbsComponentInstance("component.self[\"removed\"]")).
					AddInputVariable("id", cty.StringVal("removed")).
					AddInputVariable("input", cty.StringVal("removed"))).
				AddResourceInstance(stackstate.NewResourceInstanceBuilder().
					SetAddr(mustAbsResourceInstanceObject("component.self[\"removed\"].testing_resource.data")).
					SetProviderAddr(mustDefaultRootProvider("testing")).
					SetResourceInstanceObjectSrc(states.ResourceInstanceObjectSrc{
						Status: states.ObjectReady,
						AttrsJSON: mustMarshalJSONAttrs(map[string]any{
							"id":    "removed",
							"value": "removed",
						}),
					})).
				Build(),
			store: stacks_testing_provider.NewResourceStoreBuilder().
				AddResource("removed", cty.ObjectVal(map[string]cty.Value{
					"id":    cty.StringVal("removed"),
					"value": cty.StringVal("removed"),
				})).
				Build(),
			inputs: map[string]cty.Value{
				"input": cty.SetVal([]cty.Value{
					cty.StringVal("added"),
				}),
				"removed": cty.SetVal([]cty.Value{
					cty.StringVal("removed"),
				}),
			},
			wantPlanChanges: []stackplan.PlannedChange{
				&stackplan.PlannedChangeApplyable{
					Applyable: true,
				},
				// we're expecting the new component to be created
				&stackplan.PlannedChangeComponentInstance{
					Addr:          mustAbsComponentInstance("component.self[\"added\"]"),
					PlanComplete:  true,
					PlanApplyable: true,
					Action:        plans.Create,
					PlannedInputValues: map[string]plans.DynamicValue{
						"id":    mustPlanDynamicValueDynamicType(cty.StringVal("added")),
						"input": mustPlanDynamicValueDynamicType(cty.StringVal("added")),
					},
					PlannedInputValueMarks: map[string][]cty.PathValueMarks{
						"input": nil,
						"id":    nil,
					},
					PlannedOutputValues: make(map[string]cty.Value),
					PlannedCheckResults: &states.CheckResults{},
					PlanTimestamp:       fakePlanTimestamp,
				},
				&stackplan.PlannedChangeResourceInstancePlanned{
					ResourceInstanceObjectAddr: mustAbsResourceInstanceObject("component.self[\"added\"].testing_resource.data"),
					ChangeSrc: &plans.ResourceInstanceChangeSrc{
						Addr:        mustAbsResourceInstance("testing_resource.data"),
						PrevRunAddr: mustAbsResourceInstance("testing_resource.data"),
						ChangeSrc: plans.ChangeSrc{
							Action: plans.Create,
							Before: mustPlanDynamicValue(cty.NullVal(cty.Object(map[string]cty.Type{
								"id":    cty.String,
								"value": cty.String,
							}))),
							After: mustPlanDynamicValue(cty.ObjectVal(map[string]cty.Value{
								"id":    cty.StringVal("added"),
								"value": cty.StringVal("added"),
							})),
						},
						ProviderAddr: mustDefaultRootProvider("testing"),
					},
					ProviderConfigAddr: mustDefaultRootProvider("testing"),
					Schema:             stacks_testing_provider.TestingResourceSchema,
				},
				&stackplan.PlannedChangeComponentInstance{
					Addr:          mustAbsComponentInstance("component.self[\"removed\"]"),
					PlanComplete:  true,
					PlanApplyable: true,
					Mode:          plans.DestroyMode,
					Action:        plans.Delete,
					PlannedInputValues: map[string]plans.DynamicValue{
						"id":    mustPlanDynamicValueDynamicType(cty.StringVal("removed")),
						"input": mustPlanDynamicValueDynamicType(cty.StringVal("removed")),
					},
					PlannedInputValueMarks: map[string][]cty.PathValueMarks{
						"input": nil,
						"id":    nil,
					},
					PlannedOutputValues: make(map[string]cty.Value),
					PlannedCheckResults: &states.CheckResults{},
					PlanTimestamp:       fakePlanTimestamp,
				},
				&stackplan.PlannedChangeResourceInstancePlanned{
					ResourceInstanceObjectAddr: mustAbsResourceInstanceObject("component.self[\"removed\"].testing_resource.data"),
					ChangeSrc: &plans.ResourceInstanceChangeSrc{
						Addr:        mustAbsResourceInstance("testing_resource.data"),
						PrevRunAddr: mustAbsResourceInstance("testing_resource.data"),
						ChangeSrc: plans.ChangeSrc{
							Action: plans.Delete,
							Before: mustPlanDynamicValue(cty.ObjectVal(map[string]cty.Value{
								"id":    cty.StringVal("removed"),
								"value": cty.StringVal("removed"),
							})),
							After: mustPlanDynamicValue(cty.NullVal(cty.Object(map[string]cty.Type{
								"id":    cty.String,
								"value": cty.String,
							}))),
						},
						ProviderAddr: mustDefaultRootProvider("testing"),
					},
					PriorStateSrc: &states.ResourceInstanceObjectSrc{
						AttrsJSON: mustMarshalJSONAttrs(map[string]any{
							"id":    "removed",
							"value": "removed",
						}),
						Dependencies: make([]addrs.ConfigResource, 0),
						Status:       states.ObjectReady,
					},
					ProviderConfigAddr: mustDefaultRootProvider("testing"),
					Schema:             stacks_testing_provider.TestingResourceSchema,
				},
				&stackplan.PlannedChangeHeader{
					TerraformVersion: version.SemVer,
				},
				&stackplan.PlannedChangePlannedTimestamp{
					PlannedTimestamp: fakePlanTimestamp,
				},
				&stackplan.PlannedChangeRootInputValue{
					Addr: stackaddrs.InputVariable{Name: "input"},
					Value: cty.SetVal([]cty.Value{
						cty.StringVal("added"),
					}),
				},
				&stackplan.PlannedChangeRootInputValue{
					Addr: stackaddrs.InputVariable{Name: "removed"},
					Value: cty.SetVal([]cty.Value{
						cty.StringVal("removed"),
					}),
				},
			},
			wantPlanDiags: []expectedDiagnostic{},
			wantApplyChanges: []stackstate.AppliedChange{
				&stackstate.AppliedChangeComponentInstance{
					ComponentAddr:         mustAbsComponent("component.self"),
					ComponentInstanceAddr: mustAbsComponentInstance("component.self[\"added\"]"),
					OutputValues:          make(map[addrs.OutputValue]cty.Value),
					InputVariables: map[addrs.InputVariable]cty.Value{
						mustInputVariable("id"):    cty.StringVal("added"),
						mustInputVariable("input"): cty.StringVal("added"),
					},
				},
				&stackstate.AppliedChangeResourceInstanceObject{
					ResourceInstanceObjectAddr: mustAbsResourceInstanceObject("component.self[\"added\"].testing_resource.data"),
					NewStateSrc: &states.ResourceInstanceObjectSrc{
						AttrsJSON: mustMarshalJSONAttrs(map[string]any{
							"id":    "added",
							"value": "added",
						}),
						Status:       states.ObjectReady,
						Dependencies: make([]addrs.ConfigResource, 0),
					},
					ProviderConfigAddr: mustDefaultRootProvider("testing"),
					Schema:             stacks_testing_provider.TestingResourceSchema,
				},
				&stackstate.AppliedChangeComponentInstance{
					ComponentAddr:         mustAbsComponent("component.self"),
					ComponentInstanceAddr: mustAbsComponentInstance("component.self[\"removed\"]"),
					OutputValues:          make(map[addrs.OutputValue]cty.Value),
					InputVariables: map[addrs.InputVariable]cty.Value{
						mustInputVariable("id"):    cty.StringVal("removed"),
						mustInputVariable("input"): cty.StringVal("removed"),
					},
				},
				&stackstate.AppliedChangeResourceInstanceObject{
					ResourceInstanceObjectAddr: mustAbsResourceInstanceObject("component.self[\"removed\"].testing_resource.data"),
					ProviderConfigAddr:         mustDefaultRootProvider("testing"),
					NewStateSrc:                nil,
					Schema:                     nil,
				},
			},
			wantApplyDiags: []expectedDiagnostic{},
		},
	}

	for name, tc := range tcs {
		t.Run(name, func(t *testing.T) {
			ctx := context.Background()
			cfg := loadMainBundleConfigForTest(t, tc.source)

			inputs := make(map[stackaddrs.InputVariable]ExternalInputValue, len(tc.inputs))
			for name, input := range tc.inputs {
				inputs[stackaddrs.InputVariable{Name: name}] = ExternalInputValue{
					Value: input,
				}
			}

			providers := map[addrs.Provider]providers.Factory{
				addrs.NewDefaultProvider("testing"): func() (providers.Interface, error) {
					return stacks_testing_provider.NewProviderWithData(t, tc.store), nil
				},
			}

			planChangesCh := make(chan stackplan.PlannedChange)
			planDiagsCh := make(chan tfdiags.Diagnostic)
			planReq := PlanRequest{
				Config:             cfg,
				ProviderFactories:  providers,
				InputValues:        inputs,
				ForcePlanTimestamp: &fakePlanTimestamp,
				PrevState:          tc.initialState,
				DependencyLocks:    *lock,
			}
			planResp := PlanResponse{
				PlannedChanges: planChangesCh,
				Diagnostics:    planDiagsCh,
			}
			go Plan(ctx, &planReq, &planResp)
			gotPlanChanges, gotPlanDiags := collectPlanOutput(planChangesCh, planDiagsCh)

			sort.SliceStable(gotPlanChanges, func(i, j int) bool {
				return plannedChangeSortKey(gotPlanChanges[i]) < plannedChangeSortKey(gotPlanChanges[j])
			})
			sort.SliceStable(gotPlanDiags, diagnosticSortFunc(gotPlanDiags))

			expectDiagnosticsForTest(t, gotPlanDiags, tc.wantPlanDiags...)
			if diff := cmp.Diff(tc.wantPlanChanges, gotPlanChanges, ctydebug.CmpOptions, cmpCollectionsSet, cmpopts.IgnoreUnexported(states.ResourceInstanceObjectSrc{})); diff != "" {
				t.Errorf("wrong changes\n%s", diff)
			}

			if t.Failed() {
				// don't bother with the apply operation if the plan failed
				return
			}

			planLoader := stackplan.NewLoader()
			for _, change := range gotPlanChanges {
				proto, err := change.PlannedChangeProto()
				if err != nil {
					t.Fatal(err)
				}

				for _, rawMsg := range proto.Raw {
					err = planLoader.AddRaw(rawMsg)
					if err != nil {
						t.Fatal(err)
					}
				}
			}
			plan, err := planLoader.Plan()
			if err != nil {
				t.Fatal(err)
			}

			applyChangesCh := make(chan stackstate.AppliedChange)
			applyDiagsCh := make(chan tfdiags.Diagnostic)
			applyReq := ApplyRequest{
				Config:            cfg,
				Plan:              plan,
				ProviderFactories: providers,
				DependencyLocks:   *lock,
			}
			applyResp := ApplyResponse{
				AppliedChanges: applyChangesCh,
				Diagnostics:    applyDiagsCh,
			}

			go Apply(ctx, &applyReq, &applyResp)
			gotApplyChanges, gotApplyDiags := collectApplyOutput(applyChangesCh, applyDiagsCh)

			sort.SliceStable(gotApplyChanges, func(i, j int) bool {
				return appliedChangeSortKey(gotApplyChanges[i]) < appliedChangeSortKey(gotApplyChanges[j])
			})
			sort.SliceStable(gotApplyDiags, diagnosticSortFunc(gotApplyDiags))

			expectDiagnosticsForTest(t, gotApplyDiags, tc.wantApplyDiags...)
			if diff := cmp.Diff(tc.wantApplyChanges, gotApplyChanges, ctydebug.CmpOptions, cmpCollectionsSet, cmpopts.IgnoreUnexported(states.ResourceInstanceObjectSrc{})); diff != "" {
				t.Errorf("wrong changes\n%s", diff)
			}
		})
	}

}

func collectApplyOutput(changesCh <-chan stackstate.AppliedChange, diagsCh <-chan tfdiags.Diagnostic) ([]stackstate.AppliedChange, tfdiags.Diagnostics) {
	var changes []stackstate.AppliedChange
	var diags tfdiags.Diagnostics
	for {
		select {
		case change, ok := <-changesCh:
			if !ok {
				// The plan operation is complete but we might still have
				// some buffered diagnostics to consume.
				if diagsCh != nil {
					for diag := range diagsCh {
						diags = append(diags, diag)
					}
				}
				return changes, diags
			}
			changes = append(changes, change)
		case diag, ok := <-diagsCh:
			if !ok {
				// no more diagnostics to read
				diagsCh = nil
				continue
			}
			diags = append(diags, diag)
		}
	}
}<|MERGE_RESOLUTION|>--- conflicted
+++ resolved
@@ -3148,12 +3148,6 @@
 
 	// TODO: Add tests for and implement the following cases:
 	//   - Removed and component blocks that target the same instance.
-<<<<<<< HEAD
-	//   - Make sure all instances in state are targeted by a component or a
-	//     removed block.
-=======
-	//   - Edge cases around missing providers and type mismatches.
->>>>>>> 6f9df8f5
 	//   - Validate what happens when a removed block foreach evaluates to
 	//     unknown.
 	//   - Add a test for a removed block in an embedded stack.
