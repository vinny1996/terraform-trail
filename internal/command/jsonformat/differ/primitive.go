--- conflicted
+++ resolved
@@ -6,35 +6,6 @@
 	"github.com/hashicorp/terraform/internal/command/jsonformat/change"
 )
 
-<<<<<<< HEAD
-func (v Value) computeAttributeChangeAsPrimitive(ctyType cty.Type) change.Change {
-	return v.AsChange(change.Primitive(v.Before, v.After, ctyType))
-=======
-func strptr(str string) *string {
-	return &str
-}
-
 func (v Value) computeAttributeChangeAsPrimitive(ctype cty.Type) change.Change {
-	return v.asChange(change.Primitive(formatAsPrimitive(v.Before, ctype), formatAsPrimitive(v.After, ctype)))
-}
-
-func formatAsPrimitive(value interface{}, ctyType cty.Type) *string {
-	if value == nil {
-		return nil
-	}
-
-	switch {
-	case ctyType == cty.String:
-		return strptr(fmt.Sprintf("\"%s\"", value))
-	case ctyType == cty.Bool:
-		if value.(bool) {
-			return strptr("true")
-		}
-		return strptr("false")
-	case ctyType == cty.Number:
-		return strptr(fmt.Sprintf("%g", value))
-	default:
-		panic("unrecognized primitive type: " + ctyType.FriendlyName())
-	}
->>>>>>> 7a3fc48b
+	return v.asChange(change.Primitive(v.Before, v.After, ctype))
 }