package differ

import (
	"fmt"

	"github.com/zclconf/go-cty/cty"

	"github.com/hashicorp/terraform/internal/command/jsonformat/change"
	"github.com/hashicorp/terraform/internal/plans"
)

const (
	jsonNumber = "number"
	jsonObject = "object"
	jsonArray  = "array"
	jsonBool   = "bool"
	jsonString = "string"
	jsonNull   = "null"
)

<<<<<<< HEAD
func (v Value) computeChangeForOutput() change.Change {
=======
func (v Value) ComputeChangeForOutput() change.Change {
	if sensitive, ok := v.checkForSensitive(); ok {
		return sensitive
	}

	if computed, ok := v.checkForComputedType(cty.DynamicPseudoType); ok {
		return computed
	}

>>>>>>> 1332d315
	beforeType := getJsonType(v.Before)
	afterType := getJsonType(v.After)

	valueToAttribute := func(v Value, jsonType string) change.Change {
		var res change.Change

		switch jsonType {
		case jsonNull:
			res = v.computeAttributeChangeAsPrimitive(cty.NilType)
		case jsonBool:
			res = v.computeAttributeChangeAsPrimitive(cty.Bool)
		case jsonString:
			res = v.computeAttributeChangeAsPrimitive(cty.String)
		case jsonNumber:
			res = v.computeAttributeChangeAsPrimitive(cty.Number)
		case jsonObject:
			res = v.computeAttributeChangeAsMap(cty.DynamicPseudoType)
		case jsonArray:
			res = v.computeAttributeChangeAsList(cty.DynamicPseudoType)
		default:
			panic("unrecognized json type: " + jsonType)
		}

		return res
	}

	if beforeType == afterType || (beforeType == jsonNull || afterType == jsonNull) {
		targetType := beforeType
		if targetType == jsonNull {
			targetType = afterType
		}
		return valueToAttribute(v, targetType)
	}

	before := valueToAttribute(Value{
		Before:          v.Before,
		BeforeSensitive: v.BeforeSensitive,
	}, beforeType)

	after := valueToAttribute(Value{
		After:          v.After,
		AfterSensitive: v.AfterSensitive,
		Unknown:        v.Unknown,
	}, afterType)

	return change.New(change.TypeChange(before, after), plans.Update, false)
}

func getJsonType(json interface{}) string {
	switch json.(type) {
	case []interface{}:
		return jsonArray
	case float64:
		return jsonNumber
	case string:
		return jsonString
	case bool:
		return jsonBool
	case nil:
		return jsonNull
	case map[string]interface{}:
		return jsonObject
	default:
		panic(fmt.Sprintf("unrecognized json type %T", json))
	}
}<|MERGE_RESOLUTION|>--- conflicted
+++ resolved
@@ -18,9 +18,6 @@
 	jsonNull   = "null"
 )
 
-<<<<<<< HEAD
-func (v Value) computeChangeForOutput() change.Change {
-=======
 func (v Value) ComputeChangeForOutput() change.Change {
 	if sensitive, ok := v.checkForSensitive(); ok {
 		return sensitive
@@ -30,7 +27,6 @@
 		return computed
 	}
 
->>>>>>> 1332d315
 	beforeType := getJsonType(v.Before)
 	afterType := getJsonType(v.After)
 
