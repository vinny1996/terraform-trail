--- conflicted
+++ resolved
@@ -38,14 +38,8 @@
 	}
 
 	if renderer.beforeSensitive {
-<<<<<<< HEAD
-		return []string{fmt.Sprintf("  # [yellow]Warning[reset]: this block will no longer be marked as sensitive\n%s  # after applying this change.", formatIndent(indent))}
+		return []string{opts.Colorize.Color(fmt.Sprintf("  # [yellow]Warning[reset]: this block will no longer be marked as sensitive\n%s  # after applying this change.", formatIndent(indent)))}
 	} else {
-		return []string{fmt.Sprintf("  # [yellow]Warning[reset]: this block will be marked as sensitive and will not\n%s  # display in UI output after applying this change.", formatIndent(indent))}
-=======
-		warning = opts.Colorize.Color(fmt.Sprintf("  # [yellow]Warning[reset]: this block will no longer be marked as sensitive\n%s  # after applying this change.", formatIndent(indent)))
-	} else {
-		warning = opts.Colorize.Color(fmt.Sprintf("  # [yellow]Warning[reset]: this block will be marked as sensitive and will not\n%s  # display in UI output after applying this change.", formatIndent(indent)))
->>>>>>> c125397d
+		return []string{opts.Colorize.Color(fmt.Sprintf("  # [yellow]Warning[reset]: this block will be marked as sensitive and will not\n%s  # display in UI output after applying this change.", formatIndent(indent)))}
 	}
 }