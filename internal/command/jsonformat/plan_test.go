--- conflicted
+++ resolved
@@ -105,14 +105,9 @@
 	}
 
 	tcs := map[string]struct {
-<<<<<<< HEAD
 		plan      Plan
 		output    string
 		generated string
-=======
-		plan   Plan
-		output string
->>>>>>> 9e095b2f
 	}{
 		"simple_import": {
 			plan: Plan{
@@ -149,8 +144,7 @@
         value = "Hello, World!"
     }
 
-<<<<<<< HEAD
-Plan: 0 to add, 1 to import, 0 to change, 0 to destroy.
+Plan: 1 to import, 0 to add, 0 to change, 0 to destroy.
 `,
 		},
 		"simple_import_with_generated_config": {
@@ -200,10 +194,7 @@
         value = "Hello, World!"
     }
 
-Plan: 0 to add, 1 to import, 0 to change, 0 to destroy.
-=======
 Plan: 1 to import, 0 to add, 0 to change, 0 to destroy.
->>>>>>> 9e095b2f
 `,
 		},
 		"import_and_move": {
@@ -243,11 +234,7 @@
         value = "Hello, World!"
     }
 
-<<<<<<< HEAD
-Plan: 0 to add, 1 to import, 0 to change, 0 to destroy.
-=======
 Plan: 1 to import, 0 to add, 0 to change, 0 to destroy.
->>>>>>> 9e095b2f
 `,
 		},
 		"import_move_and_update": {
@@ -292,11 +279,7 @@
       ~ value = "Hello, World!" -> "Hello, Universe!"
     }
 
-<<<<<<< HEAD
-Plan: 0 to add, 1 to import, 1 to change, 0 to destroy.
-=======
 Plan: 1 to import, 0 to add, 1 to change, 0 to destroy.
->>>>>>> 9e095b2f
 `,
 		},
 		"import_and_update": {
@@ -339,11 +322,7 @@
       ~ value = "Hello, World!" -> "Hello, Universe!"
     }
 
-<<<<<<< HEAD
-Plan: 0 to add, 1 to import, 1 to change, 0 to destroy.
-=======
 Plan: 1 to import, 0 to add, 1 to change, 0 to destroy.
->>>>>>> 9e095b2f
 `,
 		},
 		"import_and_update_with_no_id": {
@@ -384,11 +363,7 @@
       ~ value = "Hello, World!" -> "Hello, Universe!"
     }
 
-<<<<<<< HEAD
-Plan: 0 to add, 1 to import, 1 to change, 0 to destroy.
-=======
 Plan: 1 to import, 0 to add, 1 to change, 0 to destroy.
->>>>>>> 9e095b2f
 `,
 		},
 		"import_and_replace": {
@@ -434,11 +409,7 @@
         value = "Hello, World!"
     }
 
-<<<<<<< HEAD
-Plan: 1 to add, 1 to import, 0 to change, 1 to destroy.
-=======
 Plan: 1 to import, 1 to add, 0 to change, 1 to destroy.
->>>>>>> 9e095b2f
 `,
 		},
 	}
@@ -451,7 +422,6 @@
 			plan.ProviderFormatVersion = jsonprovider.FormatVersion
 			plan.ProviderSchemas = schemas
 
-<<<<<<< HEAD
 			var buf bytes.Buffer
 
 			renderer := Renderer{
@@ -460,11 +430,6 @@
 				GeneratedConfigWriter: func() (io.Writer, func() error, error) {
 					return &buf, func() error { return nil }, nil
 				},
-=======
-			renderer := Renderer{
-				Colorize: color,
-				Streams:  streams,
->>>>>>> 9e095b2f
 			}
 			plan.renderHuman(renderer, plans.NormalMode)
 
@@ -473,7 +438,6 @@
 			if diff := cmp.Diff(want, got); len(diff) > 0 {
 				t.Errorf("unexpected output\ngot:\n%s\nwant:\n%s\ndiff:\n%s", got, want, diff)
 			}
-<<<<<<< HEAD
 
 			generatedConfig := buf.String()
 			if len(tc.generated) > 0 {
@@ -485,8 +449,6 @@
 			} else if len(generatedConfig) > 0 {
 				t.Errorf("unexpected generated config, expected nothing but got:\n%s", generatedConfig)
 			}
-=======
->>>>>>> 9e095b2f
 		})
 	}
 }
