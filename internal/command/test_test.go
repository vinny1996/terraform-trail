--- conflicted
+++ resolved
@@ -135,8 +135,6 @@
 			expected: "1 passed, 0 failed.",
 			code:     0,
 		},
-<<<<<<< HEAD
-=======
 		"shared_state": {
 			expected: "2 passed, 0 failed.",
 			code:     0,
@@ -145,7 +143,6 @@
 			expected: "2 passed, 0 failed.",
 			code:     0,
 		},
->>>>>>> e5dd7257
 	}
 	for name, tc := range tcs {
 		t.Run(name, func(t *testing.T) {
@@ -571,8 +568,6 @@
 			expectedOut: `main.tftest.hcl... fail
   run "invalid"... fail
   run "test"... skip
-<<<<<<< HEAD
-=======
 
 Failure! 0 passed, 1 failed, 1 skipped.
 `,
@@ -707,131 +702,38 @@
 	td := t.TempDir()
 	testCopyDir(t, testFixturePath(path.Join("test", "with_nested_setup_modules")), td)
 	defer testChdir(t, td)()
->>>>>>> e5dd7257
-
-Failure! 0 passed, 1 failed, 1 skipped.
-`,
-			expectedErr: `
-Error: Reference to undeclared input variable
-
-  on setup/main.tf line 3, in resource "test_resource" "setup":
-   3:     value = var.not_real // Oh no!
-
-An input variable with the name "not_real" has not been declared. This
-variable can be declared with a variable "not_real" {} block.
-`,
-		},
-		"missing-provider": {
-			expectedOut: `main.tftest.hcl... fail
-  run "passes_validation"... skip
-
-Failure! 0 passed, 0 failed, 1 skipped.
-`,
-			expectedErr: `
-Error: Provider configuration not present
-
-To work with test_resource.secondary its original provider configuration at
-provider["registry.terraform.io/hashicorp/test"].secondary is required, but
-it has been removed. This occurs when a provider configuration is removed
-while objects created by that provider still exist in the state. Re-add the
-provider configuration to destroy test_resource.secondary, after which you
-can remove the provider configuration again.
-`,
-		},
-		"missing-provider-in-run-block": {
-			expectedOut: `main.tftest.hcl... fail
-  run "passes_validation"... fail
-
-Failure! 0 passed, 1 failed.
-`,
-			expectedErr: `
-Error: Provider configuration not present
-
-To work with test_resource.secondary its original provider configuration at
-provider["registry.terraform.io/hashicorp/test"].secondary is required, but
-it has been removed. This occurs when a provider configuration is removed
-while objects created by that provider still exist in the state. Re-add the
-provider configuration to destroy test_resource.secondary, after which you
-can remove the provider configuration again.
-`,
-		},
-		"missing-provider-in-test-module": {
-			expectedOut: `main.tftest.hcl... fail
-  run "passes_validation_primary"... pass
-  run "passes_validation_secondary"... fail
-
-Failure! 1 passed, 1 failed.
-`,
-			expectedErr: `
-Error: Provider configuration not present
-
-To work with test_resource.secondary its original provider configuration at
-provider["registry.terraform.io/hashicorp/test"].secondary is required, but
-it has been removed. This occurs when a provider configuration is removed
-while objects created by that provider still exist in the state. Re-add the
-provider configuration to destroy test_resource.secondary, after which you
-can remove the provider configuration again.
-`,
-		},
-	}
-
-	for file, tc := range tcs {
-		t.Run(file, func(t *testing.T) {
-
-			td := t.TempDir()
-			testCopyDir(t, testFixturePath(path.Join("test", file)), td)
-			defer testChdir(t, td)()
-
-			provider := testing_command.NewProvider(nil)
-
-<<<<<<< HEAD
-			providerSource, close := newMockProviderSource(t, map[string][]string{
-				"test": {"1.0.0"},
-			})
-			defer close()
-
-			streams, done := terminal.StreamsForTesting(t)
-			view := views.NewView(streams)
-			ui := new(cli.MockUi)
-
-			meta := Meta{
-				testingOverrides: metaOverridesForProvider(provider.Provider),
-				Ui:               ui,
-				View:             view,
-				Streams:          streams,
-				ProviderSource:   providerSource,
-			}
-
-			init := &InitCommand{
-				Meta: meta,
-			}
-
-			if code := init.Run(nil); code != 0 {
-				t.Fatalf("expected status code 0 but got %d: %s", code, ui.ErrorWriter)
-			}
-
-			c := &TestCommand{
-				Meta: meta,
-			}
-
-			code := c.Run([]string{"-no-color"})
-			output := done(t)
-
-			if code != 1 {
-				t.Errorf("expected status code 1 but got %d", code)
-			}
-
-			actualOut, expectedOut := output.Stdout(), tc.expectedOut
-			actualErr, expectedErr := output.Stderr(), tc.expectedErr
-
-			if diff := cmp.Diff(actualOut, expectedOut); len(diff) > 0 {
-				t.Errorf("output didn't match expected:\nexpected:\n%s\nactual:\n%s\ndiff:\n%s", expectedOut, actualOut, diff)
-			}
-
-			if diff := cmp.Diff(actualErr, expectedErr); len(diff) > 0 {
-				t.Errorf("error didn't match expected:\nexpected:\n%s\nactual:\n%s\ndiff:\n%s", expectedErr, actualErr, diff)
-			}
-=======
+
+	provider := testing_command.NewProvider(nil)
+
+	providerSource, close := newMockProviderSource(t, map[string][]string{
+		"test": {"1.0.0"},
+	})
+	defer close()
+
+	streams, done := terminal.StreamsForTesting(t)
+	view := views.NewView(streams)
+	ui := new(cli.MockUi)
+
+	meta := Meta{
+		testingOverrides: metaOverridesForProvider(provider.Provider),
+		Ui:               ui,
+		View:             view,
+		Streams:          streams,
+		ProviderSource:   providerSource,
+	}
+
+	init := &InitCommand{
+		Meta: meta,
+	}
+
+	if code := init.Run(nil); code != 0 {
+		t.Fatalf("expected status code 0 but got %d: %s", code, ui.ErrorWriter)
+	}
+
+	command := &TestCommand{
+		Meta: meta,
+	}
+
 	code := command.Run(nil)
 	output := done(t)
 
@@ -961,12 +863,9 @@
 	if diff := cmp.Diff(actual, expected); len(diff) > 0 {
 		t.Errorf("output didn't match expected:\nexpected:\n%s\nactual:\n%s\ndiff:\n%s", expected, actual, diff)
 	}
->>>>>>> e5dd7257
-
-			if provider.ResourceCount() > 0 {
-				t.Errorf("should have deleted all resources on completion but left %v", provider.ResourceString())
-			}
-		})
+
+	if provider.ResourceCount() > 0 {
+		t.Errorf("should have deleted all resources on completion but left %v", provider.ResourceString())
 	}
 }
 
