package terraform

import (
	"testing"

	"github.com/zclconf/go-cty/cty"

	"github.com/hashicorp/terraform/internal/addrs"
	"github.com/hashicorp/terraform/internal/checks"
	"github.com/hashicorp/terraform/internal/configs/configschema"
	"github.com/hashicorp/terraform/internal/plans"
	"github.com/hashicorp/terraform/internal/providers"
	"github.com/hashicorp/terraform/internal/states"
	"github.com/hashicorp/terraform/internal/tfdiags"
)

// This file contains 'integration' tests for the Terraform check blocks.
//
// These tests could live in context_apply_test or context_apply2_test but given
// the size of those files, it makes sense to keep these check related tests
// grouped together.

type checksTestingStatus struct {
	status   checks.Status
	messages []string
}

func TestContextChecks(t *testing.T) {
	tests := map[string]struct {
		configs      map[string]string
		plan         map[string]checksTestingStatus
		planError    string
		planWarning  string
		apply        map[string]checksTestingStatus
		applyError   string
		applyWarning string
<<<<<<< HEAD
		autoApprove  bool
=======
>>>>>>> 84dc498b
		state        *states.State
		provider     *MockProvider
		providerHook func(*MockProvider)
	}{
		"passing": {
			configs: map[string]string{
				"main.tf": `
provider "checks" {}

check "passing" {
  data "checks_object" "positive" {}

  assert {
    condition     = data.checks_object.positive.number >= 0
    error_message = "negative number"
  }
}
`,
			},
			plan: map[string]checksTestingStatus{
				"passing": {
					status: checks.StatusPass,
				},
			},
			apply: map[string]checksTestingStatus{
				"passing": {
					status: checks.StatusPass,
				},
			},
			provider: &MockProvider{
				Meta: "checks",
				GetProviderSchemaResponse: &providers.GetProviderSchemaResponse{
					DataSources: map[string]providers.Schema{
						"checks_object": {
							Block: &configschema.Block{
								Attributes: map[string]*configschema.Attribute{
									"number": {
										Type:     cty.Number,
										Computed: true,
									},
								},
							},
						},
					},
				},
				ReadDataSourceFn: func(request providers.ReadDataSourceRequest) providers.ReadDataSourceResponse {
					return providers.ReadDataSourceResponse{
						State: cty.ObjectVal(map[string]cty.Value{
							"number": cty.NumberIntVal(0),
						}),
					}
				},
			},
		},
		"passing_auto_approve": {
			configs: map[string]string{
				"main.tf": `
provider "checks" {}

check "passing" {
  data "checks_object" "positive" {}

  assert {
    condition     = data.checks_object.positive.number >= 0
    error_message = "negative number"
  }
}
`,
			},
			plan: map[string]checksTestingStatus{
				"passing": {
					status: checks.StatusPass,
				},
			},
			apply: map[string]checksTestingStatus{
				"passing": {
					status: checks.StatusPass,
				},
			},
			autoApprove: true,
			provider: &MockProvider{
				Meta: "checks",
				GetProviderSchemaResponse: &providers.GetProviderSchemaResponse{
					DataSources: map[string]providers.Schema{
						"checks_object": {
							Block: &configschema.Block{
								Attributes: map[string]*configschema.Attribute{
									"number": {
										Type:     cty.Number,
										Computed: true,
									},
								},
							},
						},
					},
				},
				ReadDataSourceFn: func(request providers.ReadDataSourceRequest) providers.ReadDataSourceResponse {
					return providers.ReadDataSourceResponse{
						State: cty.ObjectVal(map[string]cty.Value{
							"number": cty.NumberIntVal(0),
						}),
					}
				},
			},
		},
		"failing": {
			configs: map[string]string{
				"main.tf": `
provider "checks" {}

check "failing" {
  data "checks_object" "positive" {}

  assert {
    condition     = data.checks_object.positive.number >= 0
    error_message = "negative number"
  }
}
`,
			},
			plan: map[string]checksTestingStatus{
				"failing": {
					status:   checks.StatusFail,
					messages: []string{"negative number"},
				},
			},
			planWarning: "Check block assertion failed: negative number",
			apply: map[string]checksTestingStatus{
				"failing": {
					status:   checks.StatusFail,
					messages: []string{"negative number"},
				},
			},
			applyWarning: "Check block assertion failed: negative number",
<<<<<<< HEAD
			provider: &MockProvider{
				Meta: "checks",
				GetProviderSchemaResponse: &providers.GetProviderSchemaResponse{
					DataSources: map[string]providers.Schema{
						"checks_object": {
							Block: &configschema.Block{
								Attributes: map[string]*configschema.Attribute{
									"number": {
										Type:     cty.Number,
										Computed: true,
									},
								},
							},
						},
					},
				},
				ReadDataSourceFn: func(request providers.ReadDataSourceRequest) providers.ReadDataSourceResponse {
					return providers.ReadDataSourceResponse{
						State: cty.ObjectVal(map[string]cty.Value{
							"number": cty.NumberIntVal(-1),
						}),
					}
				},
			},
		},
		"failing_auto_approve": {
			configs: map[string]string{
				"main.tf": `
provider "checks" {}

check "failing" {
  data "checks_object" "positive" {}

  assert {
    condition     = data.checks_object.positive.number >= 0
    error_message = "negative number"
  }
}
`,
			},
			plan: map[string]checksTestingStatus{
				"failing": {
					status:   checks.StatusFail,
					messages: []string{"negative number"},
				},
			},
			apply: map[string]checksTestingStatus{
				"failing": {
					status:   checks.StatusFail,
					messages: []string{"negative number"},
				},
			},
			applyWarning: "Check block assertion failed: negative number",
			autoApprove:  true,
=======
>>>>>>> 84dc498b
			provider: &MockProvider{
				Meta: "checks",
				GetProviderSchemaResponse: &providers.GetProviderSchemaResponse{
					DataSources: map[string]providers.Schema{
						"checks_object": {
							Block: &configschema.Block{
								Attributes: map[string]*configschema.Attribute{
									"number": {
										Type:     cty.Number,
										Computed: true,
									},
								},
							},
						},
					},
				},
				ReadDataSourceFn: func(request providers.ReadDataSourceRequest) providers.ReadDataSourceResponse {
					return providers.ReadDataSourceResponse{
						State: cty.ObjectVal(map[string]cty.Value{
							"number": cty.NumberIntVal(-1),
						}),
					}
				},
			},
		},
		"mixed": {
			configs: map[string]string{
				"main.tf": `
provider "checks" {}

check "failing" {
  data "checks_object" "neutral" {}

  assert {
    condition     = data.checks_object.neutral.number >= 0
    error_message = "negative number"
  }

  assert {
    condition = data.checks_object.neutral.number < 0
    error_message = "positive number"
  }
}
`,
			},
			plan: map[string]checksTestingStatus{
				"failing": {
					status:   checks.StatusFail,
					messages: []string{"positive number"},
				},
			},
			planWarning: "Check block assertion failed: positive number",
			apply: map[string]checksTestingStatus{
				"failing": {
					status:   checks.StatusFail,
					messages: []string{"positive number"},
				},
			},
			applyWarning: "Check block assertion failed: positive number",
			provider: &MockProvider{
				Meta: "checks",
				GetProviderSchemaResponse: &providers.GetProviderSchemaResponse{
					DataSources: map[string]providers.Schema{
						"checks_object": {
							Block: &configschema.Block{
								Attributes: map[string]*configschema.Attribute{
									"number": {
										Type:     cty.Number,
										Computed: true,
									},
								},
							},
						},
					},
				},
				ReadDataSourceFn: func(request providers.ReadDataSourceRequest) providers.ReadDataSourceResponse {
					return providers.ReadDataSourceResponse{
						State: cty.ObjectVal(map[string]cty.Value{
							"number": cty.NumberIntVal(0),
						}),
					}
				},
			},
		},
		"nested data blocks reload during apply": {
			configs: map[string]string{
				"main.tf": `
provider "checks" {}

data "checks_object" "data_block" {}

check "data_block" {
  assert {
    condition     = data.checks_object.data_block.number >= 0
    error_message = "negative number"
  }
}

check "nested_data_block" {
  data "checks_object" "nested_data_block" {}

  assert {
    condition     = data.checks_object.nested_data_block.number >= 0
    error_message = "negative number"
  }
}
`,
			},
			plan: map[string]checksTestingStatus{
				"nested_data_block": {
					status:   checks.StatusFail,
					messages: []string{"negative number"},
				},
				"data_block": {
					status:   checks.StatusFail,
					messages: []string{"negative number"},
				},
			},
			planWarning: "2 warnings:\n\n- Check block assertion failed: negative number\n- Check block assertion failed: negative number",
			apply: map[string]checksTestingStatus{
				"nested_data_block": {
					status: checks.StatusPass,
				},
				"data_block": {
					status:   checks.StatusFail,
					messages: []string{"negative number"},
				},
			},
			applyWarning: "Check block assertion failed: negative number",
			provider: &MockProvider{
				Meta: "checks",
				GetProviderSchemaResponse: &providers.GetProviderSchemaResponse{
					DataSources: map[string]providers.Schema{
						"checks_object": {
							Block: &configschema.Block{
								Attributes: map[string]*configschema.Attribute{
									"number": {
										Type:     cty.Number,
										Computed: true,
									},
								},
							},
						},
					},
				},
				ReadDataSourceFn: func(request providers.ReadDataSourceRequest) providers.ReadDataSourceResponse {
					return providers.ReadDataSourceResponse{
						State: cty.ObjectVal(map[string]cty.Value{
							"number": cty.NumberIntVal(-1),
						}),
					}
				},
			},
			providerHook: func(provider *MockProvider) {
				provider.ReadDataSourceFn = func(request providers.ReadDataSourceRequest) providers.ReadDataSourceResponse {
					// The data returned by the data sources are changing
					// between the plan and apply stage. The nested data block
					// will update to reflect this while the normal data block
					// will not detect the change.
					return providers.ReadDataSourceResponse{
						State: cty.ObjectVal(map[string]cty.Value{
							"number": cty.NumberIntVal(0),
						}),
					}
				}
			},
		},
		"returns unknown for unknown config": {
			configs: map[string]string{
				"main.tf": `
provider "checks" {}

resource "checks_object" "resource_block" {}

check "resource_block" {
  data "checks_object" "data_block" {
    id = checks_object.resource_block.id
  }

  assert {
    condition = data.checks_object.data_block.number >= 0
    error_message = "negative number"
  }
}
`,
			},
			plan: map[string]checksTestingStatus{
				"resource_block": {
					status: checks.StatusUnknown,
				},
			},
			planWarning: "Check block assertion known after apply: The condition could not be evaluated at this time, a result will be known when this plan is applied.",
			apply: map[string]checksTestingStatus{
				"resource_block": {
					status: checks.StatusPass,
				},
			},
			provider: &MockProvider{
				Meta: "checks",
				GetProviderSchemaResponse: &providers.GetProviderSchemaResponse{
					ResourceTypes: map[string]providers.Schema{
						"checks_object": {
							Block: &configschema.Block{
								Attributes: map[string]*configschema.Attribute{
									"id": {
										Type:     cty.String,
										Computed: true,
									},
								},
							},
						},
					},
					DataSources: map[string]providers.Schema{
						"checks_object": {
							Block: &configschema.Block{
								Attributes: map[string]*configschema.Attribute{
									"id": {
										Type:     cty.String,
										Required: true,
									},
									"number": {
										Type:     cty.Number,
										Computed: true,
									},
								},
							},
						},
					},
				},
				PlanResourceChangeFn: func(request providers.PlanResourceChangeRequest) providers.PlanResourceChangeResponse {
					return providers.PlanResourceChangeResponse{
						PlannedState: cty.ObjectVal(map[string]cty.Value{
							"id": cty.UnknownVal(cty.String),
						}),
					}
				},
				ApplyResourceChangeFn: func(request providers.ApplyResourceChangeRequest) providers.ApplyResourceChangeResponse {
					return providers.ApplyResourceChangeResponse{
						NewState: cty.ObjectVal(map[string]cty.Value{
							"id": cty.StringVal("7A9F887D-44C7-4281-80E5-578E41F99DFC"),
						}),
					}
				},
				ReadDataSourceFn: func(request providers.ReadDataSourceRequest) providers.ReadDataSourceResponse {
					values := request.Config.AsValueMap()
					if id, ok := values["id"]; ok {
						if id.IsKnown() && id.AsString() == "7A9F887D-44C7-4281-80E5-578E41F99DFC" {
							return providers.ReadDataSourceResponse{
								State: cty.ObjectVal(map[string]cty.Value{
									"id":     cty.StringVal("7A9F887D-44C7-4281-80E5-578E41F99DFC"),
									"number": cty.NumberIntVal(0),
								}),
							}
						}
					}

					return providers.ReadDataSourceResponse{
						Diagnostics: tfdiags.Diagnostics{tfdiags.Sourceless(tfdiags.Error, "shouldn't make it here", "really shouldn't make it here")},
					}
				},
			},
		},
		"failing nested data source doesn't block the plan": {
			configs: map[string]string{
				"main.tf": `
provider "checks" {}

check "error" {
  data "checks_object" "data_block" {}

  assert {
    condition = data.checks_object.data_block.number >= 0
    error_message = "negative number"
  }
}
`,
			},
			plan: map[string]checksTestingStatus{
				"error": {
					status: checks.StatusFail,
					messages: []string{
						"data source read failed: something bad happened and the provider couldn't read the data source",
					},
				},
			},
			planWarning: "data source read failed: something bad happened and the provider couldn't read the data source",
			apply: map[string]checksTestingStatus{
				"error": {
					status: checks.StatusFail,
					messages: []string{
						"data source read failed: something bad happened and the provider couldn't read the data source",
					},
				},
			},
			applyWarning: "data source read failed: something bad happened and the provider couldn't read the data source",
			provider: &MockProvider{
				Meta: "checks",
				GetProviderSchemaResponse: &providers.GetProviderSchemaResponse{
					DataSources: map[string]providers.Schema{
						"checks_object": {
							Block: &configschema.Block{
								Attributes: map[string]*configschema.Attribute{
									"number": {
										Type:     cty.Number,
										Computed: true,
									},
								},
							},
						},
					},
				},
				ReadDataSourceFn: func(request providers.ReadDataSourceRequest) providers.ReadDataSourceResponse {
					return providers.ReadDataSourceResponse{
						Diagnostics: tfdiags.Diagnostics{tfdiags.Sourceless(tfdiags.Error, "data source read failed", "something bad happened and the provider couldn't read the data source")},
					}
				},
			},
		}, "failing nested data source should prevent checks from executing": {
			configs: map[string]string{
				"main.tf": `
provider "checks" {}

resource "checks_object" "resource_block" {
  number = -1
}

check "error" {
  data "checks_object" "data_block" {}

  assert {
    condition = checks_object.resource_block.number >= 0
    error_message = "negative number"
  }
}
`,
			},
			state: states.BuildState(func(state *states.SyncState) {
				state.SetResourceInstanceCurrent(
					addrs.Resource{
						Mode: addrs.ManagedResourceMode,
						Type: "checks_object",
						Name: "resource_block",
					}.Instance(addrs.NoKey).Absolute(addrs.RootModuleInstance),
					&states.ResourceInstanceObjectSrc{
						Status:    states.ObjectReady,
						AttrsJSON: []byte(`{"number": -1}`),
					},
					addrs.AbsProviderConfig{
						Provider: addrs.NewDefaultProvider("test"),
						Module:   addrs.RootModule,
					})
			}),
			plan: map[string]checksTestingStatus{
				"error": {
					status: checks.StatusFail,
					messages: []string{
						"data source read failed: something bad happened and the provider couldn't read the data source",
					},
				},
			},
			planWarning: "data source read failed: something bad happened and the provider couldn't read the data source",
			apply: map[string]checksTestingStatus{
				"error": {
					status: checks.StatusFail,
					messages: []string{
						"data source read failed: something bad happened and the provider couldn't read the data source",
					},
				},
			},
			applyWarning: "data source read failed: something bad happened and the provider couldn't read the data source",
			provider: &MockProvider{
				Meta: "checks",
				GetProviderSchemaResponse: &providers.GetProviderSchemaResponse{
					ResourceTypes: map[string]providers.Schema{
						"checks_object": {
							Block: &configschema.Block{
								Attributes: map[string]*configschema.Attribute{
									"number": {
										Type:     cty.Number,
										Required: true,
									},
								},
							},
						},
					},
					DataSources: map[string]providers.Schema{
						"checks_object": {
							Block: &configschema.Block{
								Attributes: map[string]*configschema.Attribute{
									"number": {
										Type:     cty.Number,
										Computed: true,
									},
								},
							},
						},
					},
				},
				PlanResourceChangeFn: func(request providers.PlanResourceChangeRequest) providers.PlanResourceChangeResponse {
					return providers.PlanResourceChangeResponse{
						PlannedState: cty.ObjectVal(map[string]cty.Value{
							"number": cty.NumberIntVal(-1),
						}),
					}
				},
				ApplyResourceChangeFn: func(request providers.ApplyResourceChangeRequest) providers.ApplyResourceChangeResponse {
					return providers.ApplyResourceChangeResponse{
						NewState: cty.ObjectVal(map[string]cty.Value{
							"number": cty.NumberIntVal(-1),
						}),
					}
				},
				ReadDataSourceFn: func(request providers.ReadDataSourceRequest) providers.ReadDataSourceResponse {
					return providers.ReadDataSourceResponse{
						Diagnostics: tfdiags.Diagnostics{tfdiags.Sourceless(tfdiags.Error, "data source read failed", "something bad happened and the provider couldn't read the data source")},
					}
				},
			},
		},
		"check failing in state and passing after plan and apply": {
			configs: map[string]string{
				"main.tf": `
provider "checks" {}

resource "checks_object" "resource" {
  number = 0
}

check "passing" {
  assert {
    condition     = checks_object.resource.number >= 0
    error_message = "negative number"
  }
}
`,
			},
			state: states.BuildState(func(state *states.SyncState) {
				state.SetResourceInstanceCurrent(
					addrs.Resource{
						Mode: addrs.ManagedResourceMode,
						Type: "checks_object",
						Name: "resource",
					}.Instance(addrs.NoKey).Absolute(addrs.RootModuleInstance),
					&states.ResourceInstanceObjectSrc{
						Status:    states.ObjectReady,
						AttrsJSON: []byte(`{"number": -1}`),
					},
					addrs.AbsProviderConfig{
						Provider: addrs.NewDefaultProvider("test"),
						Module:   addrs.RootModule,
					})
			}),
			plan: map[string]checksTestingStatus{
				"passing": {
					status: checks.StatusPass,
				},
			},
			apply: map[string]checksTestingStatus{
				"passing": {
					status: checks.StatusPass,
				},
			},
			provider: &MockProvider{
				Meta: "checks",
				GetProviderSchemaResponse: &providers.GetProviderSchemaResponse{
					ResourceTypes: map[string]providers.Schema{
						"checks_object": {
							Block: &configschema.Block{
								Attributes: map[string]*configschema.Attribute{
									"number": {
										Type:     cty.Number,
										Required: true,
									},
								},
							},
						},
					},
				},
				PlanResourceChangeFn: func(request providers.PlanResourceChangeRequest) providers.PlanResourceChangeResponse {
					return providers.PlanResourceChangeResponse{
						PlannedState: cty.ObjectVal(map[string]cty.Value{
							"number": cty.NumberIntVal(0),
						}),
					}
				},
				ApplyResourceChangeFn: func(request providers.ApplyResourceChangeRequest) providers.ApplyResourceChangeResponse {
					return providers.ApplyResourceChangeResponse{
						NewState: cty.ObjectVal(map[string]cty.Value{
							"number": cty.NumberIntVal(0),
						}),
					}
				},
			},
		},
		"failing data source does block the plan": {
			configs: map[string]string{
				"main.tf": `
provider "checks" {}

data "checks_object" "data_block" {}

check "error" {
  assert {
    condition = data.checks_object.data_block.number >= 0
    error_message = "negative number"
  }
}
`,
			},
			planError: "data source read failed: something bad happened and the provider couldn't read the data source",
			provider: &MockProvider{
				Meta: "checks",
				GetProviderSchemaResponse: &providers.GetProviderSchemaResponse{
					DataSources: map[string]providers.Schema{
						"checks_object": {
							Block: &configschema.Block{
								Attributes: map[string]*configschema.Attribute{
									"number": {
										Type:     cty.Number,
										Computed: true,
									},
								},
							},
						},
					},
				},
				ReadDataSourceFn: func(request providers.ReadDataSourceRequest) providers.ReadDataSourceResponse {
					return providers.ReadDataSourceResponse{
						Diagnostics: tfdiags.Diagnostics{tfdiags.Sourceless(tfdiags.Error, "data source read failed", "something bad happened and the provider couldn't read the data source")},
					}
				},
			},
		},
		"invalid reference into check block": {
			configs: map[string]string{
				"main.tf": `
provider "checks" {}

data "checks_object" "data_block" {
  id = data.checks_object.nested_data_block.id
}

check "error" {
  data "checks_object" "nested_data_block" {}

  assert {
    condition = data.checks_object.data_block.number >= 0
    error_message = "negative number"
  }
}
`,
			},
			planError: "Reference to scoped resource: The referenced data resource \"checks_object\" \"nested_data_block\" is not available from this context.",
			provider: &MockProvider{
				Meta: "checks",
				GetProviderSchemaResponse: &providers.GetProviderSchemaResponse{
					DataSources: map[string]providers.Schema{
						"checks_object": {
							Block: &configschema.Block{
								Attributes: map[string]*configschema.Attribute{
									"id": {
										Type:     cty.String,
										Computed: true,
										Optional: true,
									},
								},
							},
						},
					},
				},
				ReadDataSourceFn: func(request providers.ReadDataSourceRequest) providers.ReadDataSourceResponse {
					input := request.Config.AsValueMap()
					if _, ok := input["id"]; ok {
						return providers.ReadDataSourceResponse{
							State: request.Config,
						}
					}

					return providers.ReadDataSourceResponse{
						State: cty.ObjectVal(map[string]cty.Value{
							"id": cty.UnknownVal(cty.String),
						}),
					}
				},
			},
		},
	}
	for name, test := range tests {
		t.Run(name, func(t *testing.T) {
			configs := testModuleInline(t, test.configs)
			ctx := testContext2(t, &ContextOpts{
				Providers: map[addrs.Provider]providers.Factory{
					addrs.NewDefaultProvider(test.provider.Meta.(string)): testProviderFuncFixed(test.provider),
				},
			})

			initialState := states.NewState()
			if test.state != nil {
				initialState = test.state
			}

			plan, diags := ctx.Plan(configs, initialState, &PlanOpts{
				Mode:        plans.NormalMode,
				AutoApprove: test.autoApprove,
			})
			if validateCheckDiagnostics(t, "planning", test.planWarning, test.planError, diags) {
				return
			}
			validateCheckResults(t, "planning", test.plan, plan.Checks)

			if test.providerHook != nil {
				// This gives an opportunity to change the behaviour of the
				// provider between the plan and apply stages.
				test.providerHook(test.provider)
			}

			state, diags := ctx.Apply(plan, configs)
			if validateCheckDiagnostics(t, "apply", test.applyWarning, test.applyError, diags) {
				return
			}
			validateCheckResults(t, "apply", test.apply, state.CheckResults)
		})
	}
}

func validateCheckDiagnostics(t *testing.T, stage string, expectedWarning, expectedError string, actual tfdiags.Diagnostics) bool {
	if expectedError != "" {
		if !actual.HasErrors() {
			t.Errorf("expected %s to error with \"%s\", but no errors were returned", stage, expectedError)
		} else if expectedError != actual.Err().Error() {
			t.Errorf("expected %s to error with \"%s\" but found \"%s\"", stage, expectedError, actual.Err())
		}

		// If we expected an error then we won't finish the rest of the test.
		return true
	}

	if expectedWarning != "" {
		warnings := actual.ErrWithWarnings()
		if actual.ErrWithWarnings() == nil {
			t.Errorf("expected %s to warn with \"%s\", but no errors were returned", stage, expectedWarning)
		} else if expectedWarning != warnings.Error() {
			t.Errorf("expected %s to warn with \"%s\" but found \"%s\"", stage, expectedWarning, warnings)
		}
	} else {
		if actual.ErrWithWarnings() != nil {
			t.Errorf("expected %s to produce no diagnostics but found \"%s\"", stage, actual.ErrWithWarnings())
		}
	}

	assertNoErrors(t, actual)
	return false
}

func validateCheckResults(t *testing.T, stage string, expected map[string]checksTestingStatus, actual *states.CheckResults) {

	// Just a quick sanity check that the plan or apply process didn't create
	// some non-existent checks.
	if len(expected) != len(actual.ConfigResults.Keys()) {
		t.Errorf("expected %d check results but found %d after %s", len(expected), len(actual.ConfigResults.Keys()), stage)
	}

	// Now, lets make sure the checks all match what we expect.
	for check, want := range expected {
		results := actual.GetObjectResult(addrs.Check{
			Name: check,
		}.Absolute(addrs.RootModuleInstance))

		if results.Status != want.status {
			t.Errorf("%s: wanted %s but got %s after %s", check, want.status, results.Status, stage)
		}

		if len(want.messages) != len(results.FailureMessages) {
			t.Errorf("%s: expected %d failure messages but had %d after %s", check, len(want.messages), len(results.FailureMessages), stage)
		}

		max := len(want.messages)
		if len(results.FailureMessages) > max {
			max = len(results.FailureMessages)
		}

		for ix := 0; ix < max; ix++ {
			var expected, actual string
			if ix < len(want.messages) {
				expected = want.messages[ix]
			}
			if ix < len(results.FailureMessages) {
				actual = results.FailureMessages[ix]
			}

			// Order matters!
			if actual != expected {
				t.Errorf("%s: expected failure message at %d to be \"%s\" but was \"%s\" after %s", check, ix, expected, actual, stage)
			}
		}

	}
}<|MERGE_RESOLUTION|>--- conflicted
+++ resolved
@@ -34,10 +34,6 @@
 		apply        map[string]checksTestingStatus
 		applyError   string
 		applyWarning string
-<<<<<<< HEAD
-		autoApprove  bool
-=======
->>>>>>> 84dc498b
 		state        *states.State
 		provider     *MockProvider
 		providerHook func(*MockProvider)
@@ -92,57 +88,6 @@
 				},
 			},
 		},
-		"passing_auto_approve": {
-			configs: map[string]string{
-				"main.tf": `
-provider "checks" {}
-
-check "passing" {
-  data "checks_object" "positive" {}
-
-  assert {
-    condition     = data.checks_object.positive.number >= 0
-    error_message = "negative number"
-  }
-}
-`,
-			},
-			plan: map[string]checksTestingStatus{
-				"passing": {
-					status: checks.StatusPass,
-				},
-			},
-			apply: map[string]checksTestingStatus{
-				"passing": {
-					status: checks.StatusPass,
-				},
-			},
-			autoApprove: true,
-			provider: &MockProvider{
-				Meta: "checks",
-				GetProviderSchemaResponse: &providers.GetProviderSchemaResponse{
-					DataSources: map[string]providers.Schema{
-						"checks_object": {
-							Block: &configschema.Block{
-								Attributes: map[string]*configschema.Attribute{
-									"number": {
-										Type:     cty.Number,
-										Computed: true,
-									},
-								},
-							},
-						},
-					},
-				},
-				ReadDataSourceFn: func(request providers.ReadDataSourceRequest) providers.ReadDataSourceResponse {
-					return providers.ReadDataSourceResponse{
-						State: cty.ObjectVal(map[string]cty.Value{
-							"number": cty.NumberIntVal(0),
-						}),
-					}
-				},
-			},
-		},
 		"failing": {
 			configs: map[string]string{
 				"main.tf": `
@@ -172,63 +117,6 @@
 				},
 			},
 			applyWarning: "Check block assertion failed: negative number",
-<<<<<<< HEAD
-			provider: &MockProvider{
-				Meta: "checks",
-				GetProviderSchemaResponse: &providers.GetProviderSchemaResponse{
-					DataSources: map[string]providers.Schema{
-						"checks_object": {
-							Block: &configschema.Block{
-								Attributes: map[string]*configschema.Attribute{
-									"number": {
-										Type:     cty.Number,
-										Computed: true,
-									},
-								},
-							},
-						},
-					},
-				},
-				ReadDataSourceFn: func(request providers.ReadDataSourceRequest) providers.ReadDataSourceResponse {
-					return providers.ReadDataSourceResponse{
-						State: cty.ObjectVal(map[string]cty.Value{
-							"number": cty.NumberIntVal(-1),
-						}),
-					}
-				},
-			},
-		},
-		"failing_auto_approve": {
-			configs: map[string]string{
-				"main.tf": `
-provider "checks" {}
-
-check "failing" {
-  data "checks_object" "positive" {}
-
-  assert {
-    condition     = data.checks_object.positive.number >= 0
-    error_message = "negative number"
-  }
-}
-`,
-			},
-			plan: map[string]checksTestingStatus{
-				"failing": {
-					status:   checks.StatusFail,
-					messages: []string{"negative number"},
-				},
-			},
-			apply: map[string]checksTestingStatus{
-				"failing": {
-					status:   checks.StatusFail,
-					messages: []string{"negative number"},
-				},
-			},
-			applyWarning: "Check block assertion failed: negative number",
-			autoApprove:  true,
-=======
->>>>>>> 84dc498b
 			provider: &MockProvider{
 				Meta: "checks",
 				GetProviderSchemaResponse: &providers.GetProviderSchemaResponse{
@@ -832,7 +720,6 @@
 
 			plan, diags := ctx.Plan(configs, initialState, &PlanOpts{
 				Mode:        plans.NormalMode,
-				AutoApprove: test.autoApprove,
 			})
 			if validateCheckDiagnostics(t, "planning", test.planWarning, test.planError, diags) {
 				return
