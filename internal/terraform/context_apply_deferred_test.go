--- conflicted
+++ resolved
@@ -493,7 +493,6 @@
 		},
 	}
 
-<<<<<<< HEAD
 	resourceInModuleForEachTest = deferredActionsTest{
 		configs: map[string]string{
 			"main.tf": `
@@ -503,16 +502,10 @@
 
 module "mod" {
   source = "./mod"
-=======
-					// We expect the correct planned changes and no diagnostics.
-					assertNoDiagnostics(t, diags)
-					provider.plannedChanges.Test(t, stage.wantPlanned)
->>>>>>> 28797e79
 
   each = var.each
 }
 
-<<<<<<< HEAD
 resource "test" "a" {
 	name = "a"
 	upstream_names = module.mod.names
@@ -522,20 +515,6 @@
 variable "each" {
 	type = set(string)
 }
-=======
-					gotDeferred := make(map[string]plans.DeferredReason)
-					for _, dc := range plan.DeferredResources {
-						gotDeferred[dc.ChangeSrc.Addr.String()] = dc.DeferredReason
-					}
-					if diff := cmp.Diff(stage.wantDeferred, gotDeferred); diff != "" {
-						t.Errorf("wrong deferred reasons in plan\n%s", diff)
-					}
-
-					if stage.wantApplied == nil {
-						// Don't execute the apply stage if wantApplied is nil.
-						return
-					}
->>>>>>> 28797e79
 
 resource "test" "names" {
 	for_each = var.each
@@ -1387,10 +1366,6 @@
 						t.Errorf("wrong completion status in plan: got %v, want %v", plan.Complete, stage.complete)
 					}
 
-					// TODO: Once we are including information about the
-					//   individual deferred actions in the plan, this would be
-					//   a good place to assert that they are correct!
-
 					// We expect the correct planned changes and no diagnostics.
 					if stage.allowWarnings {
 						assertNoErrors(t, diags)
@@ -1406,6 +1381,14 @@
 					}
 					if diff := cmp.Diff(stage.wantActions, gotActions); diff != "" {
 						t.Errorf("wrong actions in plan\n%s", diff)
+					}
+
+					gotDeferred := make(map[string]plans.DeferredReason)
+					for _, dc := range plan.DeferredResources {
+						gotDeferred[dc.ChangeSrc.Addr.String()] = dc.DeferredReason
+					}
+					if diff := cmp.Diff(stage.wantDeferred, gotDeferred); diff != "" {
+						t.Errorf("wrong deferred reasons in plan\n%s", diff)
 					}
 
 					if stage.wantApplied == nil {
