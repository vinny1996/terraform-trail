package s3

import (
	"context"

	"github.com/aws/aws-sdk-go/service/dynamodb"
	"github.com/aws/aws-sdk-go/service/s3"
	"github.com/hashicorp/terraform/backend"
	"github.com/hashicorp/terraform/helper/schema"

	terraformAWS "github.com/terraform-providers/terraform-provider-aws/aws"
)

const RecoveryLogKeySuffix string = "-recovery-log"
const LostResourcesKeySuffix string = "-lost-resource-log-"
const LostResourcesPath string = "-lost-resources"

// New creates a new backend for S3 remote state.
func New() backend.Backend {
	s := &schema.Backend{
		Schema: map[string]*schema.Schema{
			"bucket": {
				Type:        schema.TypeString,
				Required:    true,
				Description: "The name of the S3 bucket",
			},

			"key": {
				Type:        schema.TypeString,
				Required:    true,
				Description: "The path to the state file inside the bucket",
			},

			"region": {
				Type:        schema.TypeString,
				Required:    true,
				Description: "The region of the S3 bucket.",
				DefaultFunc: schema.EnvDefaultFunc("AWS_DEFAULT_REGION", nil),
			},

			"endpoint": {
				Type:        schema.TypeString,
				Optional:    true,
				Description: "A custom endpoint for the S3 API",
				DefaultFunc: schema.EnvDefaultFunc("AWS_S3_ENDPOINT", ""),
			},

			"encrypt": {
				Type:        schema.TypeBool,
				Optional:    true,
				Description: "Whether to enable server side encryption of the state file",
				Default:     false,
			},

			"acl": {
				Type:        schema.TypeString,
				Optional:    true,
				Description: "Canned ACL to be applied to the state file",
				Default:     "",
			},

			"access_key": {
				Type:        schema.TypeString,
				Optional:    true,
				Description: "AWS access key",
				Default:     "",
			},

			"secret_key": {
				Type:        schema.TypeString,
				Optional:    true,
				Description: "AWS secret key",
				Default:     "",
			},

			"kms_key_id": {
				Type:        schema.TypeString,
				Optional:    true,
				Description: "The ARN of a KMS Key to use for encrypting the state",
				Default:     "",
			},

			"lock_table": {
				Type:        schema.TypeString,
				Optional:    true,
				Description: "DynamoDB table for state locking",
				Default:     "",
				Deprecated:  "please use the dynamodb_table attribute",
			},

			"dynamodb_table": {
				Type:        schema.TypeString,
				Optional:    true,
				Description: "DynamoDB table for state locking and consistency",
				Default:     "",
			},

			"profile": {
				Type:        schema.TypeString,
				Optional:    true,
				Description: "AWS profile name",
				Default:     "",
			},

			"shared_credentials_file": {
				Type:        schema.TypeString,
				Optional:    true,
				Description: "Path to a shared credentials file",
				Default:     "",
			},

			"token": {
				Type:        schema.TypeString,
				Optional:    true,
				Description: "MFA token",
				Default:     "",
			},

			"role_arn": {
				Type:        schema.TypeString,
				Optional:    true,
				Description: "The role to be assumed",
				Default:     "",
			},

			"session_name": {
				Type:        schema.TypeString,
				Optional:    true,
				Description: "The session name to use when assuming the role.",
				Default:     "",
			},

			"external_id": {
				Type:        schema.TypeString,
				Optional:    true,
				Description: "The external ID to use when assuming the role",
				Default:     "",
			},

			"assume_role_policy": {
				Type:        schema.TypeString,
				Optional:    true,
				Description: "The permissions applied when assuming a role.",
				Default:     "",
			},

			"workspace_key_prefix": {
				Type:        schema.TypeString,
				Optional:    true,
				Description: "The prefix applied to the non-default state path inside the bucket",
				Default:     "env:",
			},
		},
	}

	result := &Backend{Backend: s}
	result.Backend.ConfigureFunc = result.configure
	return result
}

type Backend struct {
	*schema.Backend

	// The fields below are set from configure
	s3Client  *s3.S3
	dynClient *dynamodb.DynamoDB

<<<<<<< HEAD
	bucketName            string
	keyName               string
	recoveryLogKeyName    string
	lostResourcesKeyName  string
	lostResourcesPathName string
	serverSideEncryption  bool
	acl                   string
	kmsKeyID              string
	lockTable             string
=======
	bucketName           string
	keyName              string
	serverSideEncryption bool
	acl                  string
	kmsKeyID             string
	ddbTable             string
	workspaceKeyPrefix   string
>>>>>>> 2041053e
}

func (b *Backend) configure(ctx context.Context) error {
	if b.s3Client != nil {
		return nil
	}

	// Grab the resource data
	data := schema.FromContextBackendConfig(ctx)

	b.bucketName = data.Get("bucket").(string)
	b.keyName = data.Get("key").(string)
	b.recoveryLogKeyName = b.keyName + RecoveryLogKeySuffix
	b.lostResourcesKeyName = b.keyName + LostResourcesKeySuffix
	b.lostResourcesPathName = b.keyName + LostResourcesPath
	b.serverSideEncryption = data.Get("encrypt").(bool)
	b.acl = data.Get("acl").(string)
	b.kmsKeyID = data.Get("kms_key_id").(string)
	b.workspaceKeyPrefix = data.Get("workspace_key_prefix").(string)

	b.ddbTable = data.Get("dynamodb_table").(string)
	if b.ddbTable == "" {
		// try the depracted field
		b.ddbTable = data.Get("lock_table").(string)
	}

	cfg := &terraformAWS.Config{
		AccessKey:             data.Get("access_key").(string),
		AssumeRoleARN:         data.Get("role_arn").(string),
		AssumeRoleExternalID:  data.Get("external_id").(string),
		AssumeRolePolicy:      data.Get("assume_role_policy").(string),
		AssumeRoleSessionName: data.Get("session_name").(string),
		CredsFilename:         data.Get("shared_credentials_file").(string),
		Profile:               data.Get("profile").(string),
		Region:                data.Get("region").(string),
		S3Endpoint:            data.Get("endpoint").(string),
		SecretKey:             data.Get("secret_key").(string),
		Token:                 data.Get("token").(string),
	}

	client, err := cfg.Client()
	if err != nil {
		return err
	}

	b.s3Client = client.(*terraformAWS.AWSClient).S3()
	b.dynClient = client.(*terraformAWS.AWSClient).DynamoDB()

	return nil
}<|MERGE_RESOLUTION|>--- conflicted
+++ resolved
@@ -165,25 +165,16 @@
 	s3Client  *s3.S3
 	dynClient *dynamodb.DynamoDB
 
-<<<<<<< HEAD
-	bucketName            string
-	keyName               string
+	bucketName           string
+	keyName              string
 	recoveryLogKeyName    string
 	lostResourcesKeyName  string
 	lostResourcesPathName string
-	serverSideEncryption  bool
-	acl                   string
-	kmsKeyID              string
-	lockTable             string
-=======
-	bucketName           string
-	keyName              string
 	serverSideEncryption bool
 	acl                  string
 	kmsKeyID             string
 	ddbTable             string
 	workspaceKeyPrefix   string
->>>>>>> 2041053e
 }
 
 func (b *Backend) configure(ctx context.Context) error {
