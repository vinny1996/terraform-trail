--- conflicted
+++ resolved
@@ -5,10 +5,7 @@
 	"log"
 	"strings"
 
-<<<<<<< HEAD
-=======
 	clistate "github.com/hashicorp/terraform/command/state"
->>>>>>> c7cc1525
 	"github.com/hashicorp/terraform/state"
 )
 
@@ -58,12 +55,8 @@
 	}
 
 	// Get the state
-<<<<<<< HEAD
-	st, err := b.State()
-=======
 	env := c.Env()
 	st, err := b.State(env)
->>>>>>> c7cc1525
 	if err != nil {
 		c.Ui.Error(fmt.Sprintf("Failed to load state: %s", err))
 		return 1
@@ -85,15 +78,6 @@
 		defer clistate.Unlock(st, lockID, c.Ui, c.Colorize())
 	}
 
-	if s, ok := st.(state.Locker); c.Meta.stateLock && ok {
-		if err := s.Lock("untaint"); err != nil {
-			c.Ui.Error(fmt.Sprintf("Failed to lock state: %s", err))
-			return 1
-		}
-
-		defer s.Unlock()
-	}
-
 	// Get the actual state structure
 	s := st.State()
 	if s.Empty() {
