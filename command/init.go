--- conflicted
+++ resolved
@@ -70,7 +70,6 @@
 	// This will track whether we outputted anything so that we know whether
 	// to output a newline before the success message
 	var header bool
-<<<<<<< HEAD
 
 	// If we have a source, copy it
 	if source != "" {
@@ -97,34 +96,6 @@
 		return 0
 	}
 
-=======
-
-	// If we have a source, copy it
-	if source != "" {
-		c.Ui.Output(c.Colorize().Color(fmt.Sprintf(
-			"[reset][bold]"+
-				"Initializing configuration from: %q...", source)))
-		if err := c.copySource(path, source, pwd); err != nil {
-			c.Ui.Error(fmt.Sprintf(
-				"Error copying source: %s", err))
-			return 1
-		}
-
-		header = true
-	}
-
-	// If our directory is empty, then we're done. We can't get or setup
-	// the backend with an empty directory.
-	if empty, err := config.IsEmptyDir(path); err != nil {
-		c.Ui.Error(fmt.Sprintf(
-			"Error checking configuration: %s", err))
-		return 1
-	} else if empty {
-		c.Ui.Output(c.Colorize().Color(strings.TrimSpace(outputInitEmpty)))
-		return 0
-	}
-
->>>>>>> c7cc1525
 	// If we're performing a get or loading the backend, then we perform
 	// some extra tasks.
 	if flagGet || flagBackend {
@@ -154,15 +125,6 @@
 		}
 
 		// If we're requesting backend configuration and configure it
-<<<<<<< HEAD
-		hasBackend := conf.Terraform != nil && conf.Terraform.Backend != nil
-		if flagBackend && hasBackend {
-			header = true
-
-			c.Ui.Output(c.Colorize().Color(fmt.Sprintf(
-				"[reset][bold]" +
-					"Initializing the backend...")))
-=======
 		if flagBackend {
 			header = true
 
@@ -174,7 +136,6 @@
 					"[reset][bold]" +
 						"Initializing the backend...")))
 			}
->>>>>>> c7cc1525
 
 			opts := &BackendOpts{
 				ConfigPath: path,
