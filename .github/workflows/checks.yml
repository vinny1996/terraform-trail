# This workflow is a collection of "quick checks" that should be reasonable
# to run for any new commit to this repository in principle.
#
# The main purpose of this workflow is to represent checks that we want to
# run prior to reviewing and merging a pull request. We should therefore aim
# for these checks to complete in no more than a few minutes in the common
# case.
#
# The build.yml workflow includes some additional checks we run only for
# already-merged changes to release branches and tags, as a compromise to
# keep the PR feedback relatively fast. The intent is that checks.yml should
# catch most problems but that build.yml might occasionally by the one to catch
# more esoteric situations, such as architecture-specific or OS-specific
# misbehavior.

name: Quick Checks

on:
  pull_request:
    types:
      - opened
      - ready_for_review
      - reopened
      - synchronize
  push:
    branches:
      - '*'
    tags:
      - 'v[0-9]+.[0-9]+.[0-9]+*'

# This workflow runs for not-yet-reviewed external contributions and so it
# intentionally has no write access and only limited read access to the
# repository.
permissions:
  contents: read

jobs:
  unit-tests:
    name: "Unit Tests"
    runs-on: ubuntu-latest

    steps:
      - name: "Fetch source code"
        uses: actions/checkout@11bd71901bbe5b1630ceea73d27597364c9af683 # v4.2.2

      - name: Determine Go version
        id: go
        uses: ./.github/actions/go-version

      - name: Install Go toolchain
        uses: actions/setup-go@41dfa10bad2bb2ae585af6ee5bb4d7d973ad74ed # v5.1.0
        with:
          go-version: ${{ steps.go.outputs.version }}

      # NOTE: This cache is shared so the following step must always be
      # identical across the unit-tests, e2e-tests, and consistency-checks
      # jobs, or else weird things could happen.
      - name: Cache Go modules
        uses: actions/cache@6849a6489940f00c2f30c0fb92c6274307ccb58a # v4.1.2
        with:
          path: "~/go/pkg"
          key: go-mod-${{ hashFiles('go.sum') }}
          restore-keys: |
            go-mod-

      - name: "Unit tests"
        run: |
          # We run tests for all packages from all modules in this repository.
          for dir in $(go list -m -f '{{.Dir}}' github.com/hashicorp/terraform/...); do
              (cd $dir && go test "./...")
          done

  race-tests:
    name: "Race Tests"
    runs-on: ubuntu-latest

    steps:
      - name: "Fetch source code"
        uses: actions/checkout@11bd71901bbe5b1630ceea73d27597364c9af683 # v4.2.2

      - name: Determine Go version
        id: go
        uses: ./.github/actions/go-version

      - name: Install Go toolchain
        uses: actions/setup-go@41dfa10bad2bb2ae585af6ee5bb4d7d973ad74ed # v5.1.0
        with:
          go-version: ${{ steps.go.outputs.version }}

      # NOTE: This cache is shared so the following step must always be
      # identical across the unit-tests, e2e-tests, and consistency-checks
      # jobs, or else weird things could happen.
      - name: Cache Go modules
        uses: actions/cache@6849a6489940f00c2f30c0fb92c6274307ccb58a # v4.1.2
        with:
          path: "~/go/pkg"
          key: go-mod-${{ hashFiles('go.sum') }}
          restore-keys: |
            go-mod-

      # The race detector add significant time to the unit tests, so only run
      # it for select packages.
      - name: "Race detector"
        run: |
          go test -race ./internal/terraform ./internal/command ./internal/states

  e2e-tests:
    # This is an intentionally-limited form of our E2E test run which only
    # covers Terraform running on Linux. The build.yml workflow runs these
    # tests across various other platforms in order to catch the rare exception
    # that might leak through this.
    name: "End-to-end Tests"
    runs-on: ubuntu-latest

    steps:
      - name: "Fetch source code"
        uses: actions/checkout@11bd71901bbe5b1630ceea73d27597364c9af683 # v4.2.2

      - name: Determine Go version
        id: go
        uses: ./.github/actions/go-version

      - name: Install Go toolchain
        uses: actions/setup-go@41dfa10bad2bb2ae585af6ee5bb4d7d973ad74ed # v5.1.0
        with:
          go-version: ${{ steps.go.outputs.version }}

      # NOTE: This cache is shared so the following step must always be
      # identical across the unit-tests, e2e-tests, and consistency-checks
      # jobs, or else weird things could happen.
      - name: Cache Go modules
        uses: actions/cache@6849a6489940f00c2f30c0fb92c6274307ccb58a # v4.1.2
        with:
          path: "~/go/pkg"
          key: go-mod-${{ hashFiles('go.sum') }}
          restore-keys: |
            go-mod-

      - name: "End-to-end tests"
        run: |
          TF_ACC=1 go test -v ./internal/command/e2etest

  consistency-checks:
    name: "Code Consistency Checks"
    runs-on: ubuntu-latest

    steps:
      - name: "Fetch source code"
        uses: actions/checkout@11bd71901bbe5b1630ceea73d27597364c9af683 # v4.2.2
        with:
          fetch-depth: 0 # We need to do comparisons against the main branch.

      - name: Determine Go version
        id: go
        uses: ./.github/actions/go-version

      - name: Install Go toolchain
        uses: actions/setup-go@41dfa10bad2bb2ae585af6ee5bb4d7d973ad74ed # v5.1.0
        with:
          go-version: ${{ steps.go.outputs.version }}

      # NOTE: This cache is shared so the following step must always be
      # identical across the unit-tests, e2e-tests, and consistency-checks
      # jobs, or else weird things could happen.
      - name: Cache Go modules
        uses: actions/cache@6849a6489940f00c2f30c0fb92c6274307ccb58a # v4.1.2
        with:
          path: "~/go/pkg"
          key: go-mod-${{ hashFiles('go.sum') }}
          restore-keys: |
            go-mod-

      - name: "go.mod and go.sum consistency check"
        run: |
          make syncdeps
          CHANGED="$(git status --porcelain)"
          if [[ -n "$CHANGED" ]]; then
            git diff
            echo >&2 "ERROR: go.mod/go.sum files are not up-to-date. Run 'make syncdeps' and then commit the updated files."
            echo >&2 $'Affected files:\n'"$CHANGED"
            exit 1
          fi

      - name: Cache protobuf tools
        uses: actions/cache@6849a6489940f00c2f30c0fb92c6274307ccb58a # v4.1.2
        with:
          path: "tools/protobuf-compile/.workdir"
          key: protobuf-tools-${{ hashFiles('tools/protobuf-compile/protobuf-compile.go') }}
          restore-keys: |
            protobuf-tools-

      - name: "Code consistency checks"
        run: |
<<<<<<< HEAD
          make fmtcheck importscheck vetcheck generate staticcheck exhaustive protobuf
=======
          make fmtcheck importscheck copyright generate staticcheck exhaustive protobuf
>>>>>>> dacd04c6
          if [[ -n "$(git status --porcelain)" ]]; then
            echo >&2 "ERROR: Generated files are inconsistent. Run 'make generate' and 'make protobuf' locally and then commit the updated files."
            git >&2 status --porcelain
            exit 1
          fi<|MERGE_RESOLUTION|>--- conflicted
+++ resolved
@@ -191,11 +191,7 @@
 
       - name: "Code consistency checks"
         run: |
-<<<<<<< HEAD
-          make fmtcheck importscheck vetcheck generate staticcheck exhaustive protobuf
-=======
-          make fmtcheck importscheck copyright generate staticcheck exhaustive protobuf
->>>>>>> dacd04c6
+          make fmtcheck importscheck vetcheck copyright generate staticcheck exhaustive protobuf
           if [[ -n "$(git status --porcelain)" ]]; then
             echo >&2 "ERROR: Generated files are inconsistent. Run 'make generate' and 'make protobuf' locally and then commit the updated files."
             git >&2 status --porcelain
