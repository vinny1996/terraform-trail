<% wrap_layout :inner do %>
    <% content_for :sidebar do %>
        <div class="docs-sidebar hidden-print affix-top" role="complementary">
            <ul class="nav docs-sidenav">
                <li<%= sidebar_current("docs-home") %>>
                    <a href="/docs/providers/index.html">&laquo; Documentation Home</a>
                </li>

                <li<%= sidebar_current("docs-aws-index") %>>
                    <a href="/docs/providers/aws/index.html">AWS Provider</a>
                </li>

                <li<%= sidebar_current(/^docs-aws-datasource/) %>>
                <a href="#">Data Sources</a>
                    <ul class="nav nav-visible">

                        <li<%= sidebar_current("docs-aws-datasource-acm-certificate") %>>
                            <a href="/docs/providers/aws/d/acm_certificate.html">aws_acm_certificate</a>
                        </li>
                        <li<%= sidebar_current("docs-aws-datasource-alb") %>>
                            <a href="/docs/providers/aws/d/alb.html">aws_alb</a>
                        </li>
                        <li<%= sidebar_current("docs-aws-datasource-ami") %>>
                            <a href="/docs/providers/aws/d/ami.html">aws_ami</a>
                        </li>
                        <li<%= sidebar_current("docs-aws-datasource-alb-listener") %>>
                            <a href="/docs/providers/aws/d/alb_listener.html">aws_alb_listener</a>
                        </li>
                        <li<%= sidebar_current("docs-aws-datasource-availability-zone") %>>
                            <a href="/docs/providers/aws/d/availability_zone.html">aws_availability_zone</a>
                        </li>
                        <li<%= sidebar_current("docs-aws-datasource-availability-zones") %>>
                            <a href="/docs/providers/aws/d/availability_zones.html">aws_availability_zones</a>
                        </li>
                        <li<%= sidebar_current("docs-aws-datasource-caller-identity") %>>
                          <a href="/docs/providers/aws/d/caller_identity.html">aws_caller_identity</a>
                        </li>
                        <li<%= sidebar_current("docs-aws-datasource-cloudformation-stack") %>>
                            <a href="/docs/providers/aws/d/cloudformation_stack.html">aws_cloudformation_stack</a>
                        </li>
                        <li<%= sidebar_current("docs-aws-datasource-ebs-snapshot") %>>
                          <a href="/docs/providers/aws/d/ebs_snapshot.html">aws_ebs_snapshot</a>
                        </li>
                        <li<%= sidebar_current("docs-aws-datasource-ebs-volume") %>>
                          <a href="/docs/providers/aws/d/ebs_volume.html">aws_ebs_volume</a>
                        </li>
                        <li<%= sidebar_current("docs-aws-datasource-ecs-container-definition") %>>
                            <a href="/docs/providers/aws/d/ecs_container_definition.html">aws_ecs_container_definition</a>
                        </li>
                        <li<%= sidebar_current("docs-aws-datasource-elb-service-account") %>>
                            <a href="/docs/providers/aws/d/elb_service_account.html">aws_elb_service_account</a>
                        </li>
<<<<<<< HEAD
                        <li<%= sidebar_current("docs-aws-datasource-hosted-zone") %>>
                          <a href="/docs/providers/aws/d/hosted_zone.html">aws_hosted_zone</a>
                        </li>
                        <li<%= sidebar_current("docs-aws-datasource-iam-account-alias") %>>
                            <a href="/docs/providers/aws/d/iam_account_alias.html">aws_iam_account_alias</a>
                        </li>
=======
>>>>>>> 717131fe
                        <li<%= sidebar_current("docs-aws-datasource-iam-policy-document") %>>
                            <a href="/docs/providers/aws/d/iam_policy_document.html">aws_iam_policy_document</a>
                        </li>
                        <li<%= sidebar_current("docs-aws-iam-server-certificate") %>>
                          <a href="/docs/providers/aws/d/iam_server_certificate.html">aws_iam_server_certificate</a>
                        </li>
                        <li<%= sidebar_current("docs-aws-datasource-ip_ranges") %>>
                            <a href="/docs/providers/aws/d/ip_ranges.html">aws_ip_ranges</a>
                        </li>
                        <li<%= sidebar_current("docs-aws-datasource-prefix-list") %>>
                            <a href="/docs/providers/aws/d/prefix_list.html">aws_prefix_list</a>
                        </li>
                        <li<%= sidebar_current("docs-aws-datasource-redshift-service-account") %>>
                            <a href="/docs/providers/aws/d/redshift_service_account.html">aws_redshift_service_account</a>
                        </li>
                        <li<%= sidebar_current("docs-aws-datasource-region") %>>
                            <a href="/docs/providers/aws/d/region.html">aws_region</a>
                        </li>
                        <li<%= sidebar_current("docs-aws-datasource-route-table") %>>
                          <a href="/docs/providers/aws/d/route_table.html">aws_route_table</a>
                        </li>
                        <li<%= sidebar_current("docs-aws-datasource-route53-zone") %>>
                          <a href="/docs/providers/aws/d/route53_zone.html">aws_route53_zone</a>
                        </li>
                        <li<%= sidebar_current("docs-aws-datasource-s3-bucket-object") %>>
                            <a href="/docs/providers/aws/d/s3_bucket_object.html">aws_s3_bucket_object</a>
                        </li>
                        <li<%= sidebar_current("docs-aws-datasource-security-group") %>>
                         <a href="/docs/providers/aws/d/security_group.html">aws_security_group</a>
                        </li>
                        <li<%= sidebar_current("docs-aws-datasource-subnet") %>>
                            <a href="/docs/providers/aws/d/subnet.html">aws_subnet</a>
                        </li>
                        <li<%= sidebar_current("docs-aws-datasource-vpc") %>>
                            <a href="/docs/providers/aws/d/vpc.html">aws_vpc</a>
                        </li>
                        <li<%= sidebar_current("docs-aws-datasource-vpc-endpoint-service") %>>
                            <a href="/docs/providers/aws/d/vpc_endpoint_service.html">aws_vpc_endpoint_service</a>
                        </li>
                    </ul>
                </li>

                <li<%= sidebar_current(/^docs-aws-resource-api-gateway/) %>>
                    <a href="#">API Gateway Resources</a>
                    <ul class="nav nav-visible">
                        <li<%= sidebar_current("docs-aws-resource-api-gateway-account") %>>
                            <a href="/docs/providers/aws/r/api_gateway_account.html">aws_api_gateway_account</a>
                        </li>
                        <li<%= sidebar_current("docs-aws-resource-api-gateway-api-key") %>>
                            <a href="/docs/providers/aws/r/api_gateway_api_key.html">aws_api_gateway_api_key</a>
                        </li>
                        <li<%= sidebar_current("docs-aws-resource-api-gateway-authorizer") %>>
                            <a href="/docs/providers/aws/r/api_gateway_authorizer.html">aws_api_gateway_authorizer</a>
                        </li>
                        <li<%= sidebar_current("docs-aws-resource-api-gateway-base-path-mapping") %>>
                            <a href="/docs/providers/aws/r/api_gateway_base_path_mapping.html">aws_api_gateway_base_path_mapping</a>
                        </li>
                        <li<%= sidebar_current("docs-aws-resource-api-gateway-client-certificate") %>>
                            <a href="/docs/providers/aws/r/api_gateway_client_certificate.html">aws_api_gateway_client_certificate</a>
                        </li>
                        <li<%= sidebar_current("docs-aws-resource-api-gateway-deployment") %>>
                            <a href="/docs/providers/aws/r/api_gateway_deployment.html">aws_api_gateway_deployment</a>
                        </li>
                        <li<%= sidebar_current("docs-aws-resource-api-gateway-domain-name") %>>
                            <a href="/docs/providers/aws/r/api_gateway_domain_name.html">aws_api_gateway_domain_name</a>
                        </li>
                        <li<%= sidebar_current("docs-aws-resource-api-gateway-integration") %>>
                            <a href="/docs/providers/aws/r/api_gateway_integration.html">aws_api_gateway_integration</a>
                        </li>
                        <li<%= sidebar_current("docs-aws-resource-api-gateway-integration-response") %>>
                            <a href="/docs/providers/aws/r/api_gateway_integration_response.html">aws_api_gateway_integration_response</a>
                        </li>
                        <li<%= sidebar_current("docs-aws-resource-api-gateway-method") %>>
                            <a href="/docs/providers/aws/r/api_gateway_method.html">aws_api_gateway_method</a>
                        </li>
                        <li<%= sidebar_current("docs-aws-resource-api-gateway-method-response") %>>
                            <a href="/docs/providers/aws/r/api_gateway_method_response.html">aws_api_gateway_method_response</a>
                        </li>
                        <li<%= sidebar_current("docs-aws-resource-api-gateway-model") %>>
                            <a href="/docs/providers/aws/r/api_gateway_model.html">aws_api_gateway_model</a>
                        </li>
                        <li<%= sidebar_current("docs-aws-resource-api-gateway-resource") %>>
                            <a href="/docs/providers/aws/r/api_gateway_resource.html">aws_api_gateway_resource</a>
                        </li>
                        <li<%= sidebar_current("docs-aws-resource-api-gateway-rest-api") %>>
                            <a href="/docs/providers/aws/r/api_gateway_rest_api.html">aws_api_gateway_rest_api</a>
                        </li>
                    </ul>
                </li>

              <li<%= sidebar_current(/^docs-aws-resource-appautoscaling/) %>>
                <a href="#">App Autoscaling Resources</a>
                <ul class="nav nav-visible">

                  <li<%= sidebar_current("docs-aws-resource-appautoscaling-policy") %>>
                    <a href="/docs/providers/aws/r/appautoscaling_policy.html">aws_appautoscaling_policy</a>
                  </li>

                  <li<%= sidebar_current("docs-aws-resource-appautoscaling-target") %>>
                    <a href="/docs/providers/aws/r/appautoscaling_target.html">aws_appautoscaling_target</a>
                  </li>
                </ul>
              </li>

                <li<%= sidebar_current(/^docs-aws-resource-cloudformation/) %>>
                    <a href="#">CloudFormation Resources</a>
                    <ul class="nav nav-visible">
                        <li<%= sidebar_current("docs-aws-resource-cloudformation-stack") %>>
                            <a href="/docs/providers/aws/r/cloudformation_stack.html">aws_cloudformation_stack</a>
                        </li>
                    </ul>
                </li>

                <li<%= sidebar_current(/^docs-aws-resource-cloudfront/) %>>
                    <a href="#">CloudFront Resources</a>
                    <ul class="nav nav-visible">
                        <li<%= sidebar_current("docs-aws-resource-cloudfront-distribution") %>>
                            <a href="/docs/providers/aws/r/cloudfront_distribution.html">aws_cloudfront_distribution</a>
                        </li>
                        <li<%= sidebar_current("docs-aws-resource-cloudfront-origin-access-identity") %>>
                            <a href="/docs/providers/aws/r/cloudfront_origin_access_identity.html">aws_cloudfront_origin_access_identity</a>
                        </li>
                    </ul>
                </li>

                <li<%= sidebar_current(/^docs-aws-resource-cloudtrail/) %>>
                    <a href="#">CloudTrail Resources</a>
                    <ul class="nav nav-visible">
                        <li<%= sidebar_current("docs-aws-resource-cloudtrail") %>>
                            <a href="/docs/providers/aws/r/cloudtrail.html">aws_cloudtrail</a>
                        </li>
                    </ul>
                </li>

                <li<%= sidebar_current(/^docs-aws-resource-cloudwatch/) %>>
                    <a href="#">CloudWatch Resources</a>
                    <ul class="nav nav-visible">
                        <li<%= sidebar_current("docs-aws-resource-cloudwatch-event-rule") %>>
                            <a href="/docs/providers/aws/r/cloudwatch_event_rule.html">aws_cloudwatch_event_rule</a>
                        </li>

                        <li<%= sidebar_current("docs-aws-resource-cloudwatch-event-target") %>>
                            <a href="/docs/providers/aws/r/cloudwatch_event_target.html">aws_cloudwatch_event_target</a>
                        </li>

                        <li<%= sidebar_current("docs-aws-resource-cloudwatch-log-group") %>>
                            <a href="/docs/providers/aws/r/cloudwatch_log_group.html">aws_cloudwatch_log_group</a>
                        </li>

                        <li<%= sidebar_current("docs-aws-resource-cloudwatch-log-metric-filter") %>>
                            <a href="/docs/providers/aws/r/cloudwatch_log_metric_filter.html">aws_cloudwatch_log_metric_filter</a>
                        </li>

                        <li<%= sidebar_current("docs-aws-resource-cloudwatch-log-stream") %>>
                            <a href="/docs/providers/aws/r/cloudwatch_log_stream.html">aws_cloudwatch_log_stream</a>
                        </li>

                        <li<%= sidebar_current("docs-aws-resource-cloudwatch-log-subscription-filter") %>>
                            <a href="/docs/providers/aws/r/cloudwatch_log_subscription_filter.html">aws_cloudwatch_log_subscription_filter</a>
                        </li>

                        <li<%= sidebar_current("docs-aws-resource-cloudwatch-metric-alarm") %>>
                            <a href="/docs/providers/aws/r/cloudwatch_metric_alarm.html">aws_cloudwatch_metric_alarm</a>
                        </li>

                    </ul>
                </li>

                <li<%= sidebar_current(/^docs-aws-resource-codecommit/) %>>
                    <a href="#">CodeCommit Resources</a>
                    <ul class="nav nav-visible">

                        <li<%= sidebar_current("docs-aws-resource-codecommit-repository") %>>
                            <a href="/docs/providers/aws/r/code_commit_repository.html">aws_codecommit_repository</a>
                        </li>

                        <li<%= sidebar_current("docs-aws-resource-codecommit-trigger") %>>
                            <a href="/docs/providers/aws/r/code_commit_trigger.html">aws_codecommit_trigger</a>
                        </li>
                    </ul>
                </li>

                <li<%= sidebar_current(/^docs-aws-resource-codedeploy/) %>>
                    <a href="#">CodeDeploy Resources</a>
                    <ul class="nav nav-visible">

                        <li<%= sidebar_current("docs-aws-resource-codedeploy-app") %>>
                            <a href="/docs/providers/aws/r/codedeploy_app.html">aws_codedeploy_app</a>
                        </li>

                        <li<%= sidebar_current("docs-aws-resource-codedeploy-deployment-group") %>>
                            <a href="/docs/providers/aws/r/codedeploy_deployment_group.html">aws_codedeploy_deployment_group</a>
                        </li>

                    </ul>
                </li>

                <li<%= sidebar_current(/^docs-aws-resource-directory-service/) %>>
                    <a href="#">Directory Service Resources</a>
                    <ul class="nav nav-visible">

                        <li<%= sidebar_current("docs-aws-resource-directory-service-directory") %>>
                            <a href="/docs/providers/aws/r/directory_service_directory.html">aws_directory_service_directory</a>
                        </li>

                    </ul>
                </li>


                <li<%= sidebar_current(/^docs-aws-resource-dynamodb/) %>>
                    <a href="#">DynamoDB Resources</a>
                    <ul class="nav nav-visible">

                        <li<%= sidebar_current("docs-aws-resource-dynamodb-table") %>>
                            <a href="/docs/providers/aws/r/dynamodb_table.html">aws_dynamodb_table</a>
                        </li>

                    </ul>
                </li>


                <li<%= sidebar_current(/^docs-aws-resource-(alb|ami|app|autoscaling|ebs|elb|eip|instance|launch|lb|proxy|snapshot|spot|volume|placement|key-pair|elb_attachment|load-balancer)/) %>>
                    <a href="#">EC2 Resources</a>
                    <ul class="nav nav-visible">

                        <li<%= sidebar_current("docs-aws-resource-alb") %>>
                            <a href="/docs/providers/aws/r/alb.html">aws_alb</a>
                        </li>

                        <li<%= sidebar_current("docs-aws-resource-alb-listener") %>>
                            <a href="/docs/providers/aws/r/alb_listener.html">aws_alb_listener</a>
                        </li>

                        <li<%= sidebar_current("docs-aws-resource-alb-listener-rule") %>>
                          <a href="/docs/providers/aws/r/alb_listener_rule.html">aws_alb_listener_rule</a>
                        </li>

                        <li<%= sidebar_current("docs-aws-resource-alb-target-group") %>>
                            <a href="/docs/providers/aws/r/alb_target_group.html">aws_alb_target_group</a>
                        </li>

                        <li<%= sidebar_current("docs-aws-resource-alb-target-group-attachment") %>>
                          <a href="/docs/providers/aws/r/alb_target_group_attachment.html">aws_alb_target_group_attachment</a>
                        </li>

                        <li<%= sidebar_current("docs-aws-resource-ami") %>>
                            <a href="/docs/providers/aws/r/ami.html">aws_ami</a>
                        </li>

                        <li<%= sidebar_current("docs-aws-resource-ami-copy") %>>
                            <a href="/docs/providers/aws/r/ami_copy.html">aws_ami_copy</a>
                        </li>

                        <li<%= sidebar_current("docs-aws-resource-ami-from-instance") %>>
                            <a href="/docs/providers/aws/r/ami_from_instance.html">aws_ami_from_instance</a>
                        </li>

                        <li<%= sidebar_current("docs-aws-resource-ami-launch-permission") %>>
                            <a href="/docs/providers/aws/r/ami_launch_permission.html">aws_ami_launch_permission</a>
                        </li>

                        <li<%= sidebar_current("docs-aws-resource-app-cookie-stickiness-policy") %>>
                            <a href="/docs/providers/aws/r/app_cookie_stickiness_policy.html">aws_app_cookie_stickiness_policy</a>
                        </li>

                        <li<%= sidebar_current("docs-aws-resource-autoscaling-attachment") %>>
                          <a href="/docs/providers/aws/r/autoscaling_attachment.html">aws_autoscaling_attachment</a>
                        </li>

                        <li<%= sidebar_current("docs-aws-resource-autoscaling-group") %>>
                            <a href="/docs/providers/aws/r/autoscaling_group.html">aws_autoscaling_group</a>
                        </li>

                        <li<%= sidebar_current("docs-aws-resource-autoscaling-lifecycle-hook") %>>
                            <a href="/docs/providers/aws/r/autoscaling_lifecycle_hooks.html">aws_autoscaling_lifecycle_hook</a>
                        </li>

                        <li<%= sidebar_current("docs-aws-resource-autoscaling-notification") %>>
                            <a href="/docs/providers/aws/r/autoscaling_notification.html">aws_autoscaling_notification</a>
                        </li>

                        <li<%= sidebar_current("docs-aws-resource-autoscaling-policy") %>>
                            <a href="/docs/providers/aws/r/autoscaling_policy.html">aws_autoscaling_policy</a>
                        </li>

                        <li<%= sidebar_current("docs-aws-resource-autoscaling-schedule") %>>
                          <a href="/docs/providers/aws/r/autoscaling_schedule.html">aws_autoscaling_schedule</a>
                        </li>

                        <li<%= sidebar_current("docs-aws-resource-snapshot-create-volume-permission") %>>
                          <a href="/docs/providers/aws/r/snapshot_create_volume_permission.html">aws_snapshot_create_volume_permission</a>
                        </li>

                        <li<%= sidebar_current("docs-aws-resource-ebs-snapshot") %>>
                          <a href="/docs/providers/aws/r/ebs_snapshot.html">aws_ebs_snapshot</a>
                        </li>

                        <li<%= sidebar_current("docs-aws-resource-ebs-volume") %>>
                            <a href="/docs/providers/aws/r/ebs_volume.html">aws_ebs_volume</a>
                        </li>

                        <li<%= sidebar_current("docs-aws-resource-eip") %>>
                            <a href="/docs/providers/aws/r/eip.html">aws_eip</a>
                        </li>

                        <li<%= sidebar_current("docs-aws-resource-eip-association") %>>
                          <a href="/docs/providers/aws/r/eip_association.html">aws_eip_association</a>
                        </li>

                        <li<%= sidebar_current("docs-aws-resource-elb") %>>
                            <a href="/docs/providers/aws/r/elb.html">aws_elb</a>
                        </li>

                        <li<%= sidebar_current("docs-aws-resource-elb-attachment") %>>
                            <a href="/docs/providers/aws/r/elb_attachment.html">aws_elb_attachment</a>
                        </li>

                        <li<%= sidebar_current("docs-aws-resource-instance") %>>
                            <a href="/docs/providers/aws/r/instance.html">aws_instance</a>
                        </li>

                        <li<%= sidebar_current("docs-aws-resource-key-pair") %>>
                            <a href="/docs/providers/aws/r/key_pair.html">aws_key_pair</a>
                        </li>

                        <li<%= sidebar_current("docs-aws-resource-launch-configuration") %>>
                            <a href="/docs/providers/aws/r/launch_configuration.html">aws_launch_configuration</a>
                        </li>

                        <li<%= sidebar_current("docs-aws-resource-lb-cookie-stickiness-policy") %>>
                            <a href="/docs/providers/aws/r/lb_cookie_stickiness_policy.html">aws_lb_cookie_stickiness_policy</a>
                        </li>

                        <li<%= sidebar_current("docs-aws-resource-lb-ssl-negotiation-policy") %>>
                            <a href="/docs/providers/aws/r/lb_ssl_negotiation_policy.html">aws_lb_ssl_negotiation_policy</a>
                        </li>

                        <li<%= sidebar_current("docs-aws-resource-load-balancer-backend-server-policy") %>>
                            <a href="/docs/providers/aws/r/load_balancer_backend_server_policy.html">aws_load_balancer_backend_server_policy</a>
                        </li>

                        <li<%= sidebar_current("docs-aws-resource-load-balancer-listener-policy") %>>
                            <a href="/docs/providers/aws/r/load_balancer_listener_policy.html">aws_load_balancer_listener_policy</a>
                        </li>

                        <li<%= sidebar_current("docs-aws-resource-load-balancer-policy") %>>
                            <a href="/docs/providers/aws/r/load_balancer_policy.html">aws_load_balancer_policy</a>
                        </li>

                        <li<%= sidebar_current("docs-aws-resource-placement-group") %>>
                            <a href="/docs/providers/aws/r/placement_group.html">aws_placement_group</a>
                        </li>
                        <li<%= sidebar_current("docs-aws-resource-proxy-protocol-policy") %>>
                            <a href="/docs/providers/aws/r/proxy_protocol_policy.html">aws_proxy_protocol_policy</a>
                        </li>

                        <li<%= sidebar_current("docs-aws-resource-spot-datafeed-subscription") %>>
                            <a href="/docs/providers/aws/r/spot_datafeed_subscription.html">aws_spot_datafeed_subscription</a>
                        </li>

                        <li<%= sidebar_current("docs-aws-resource-spot-fleet-request") %>>
                            <a href="/docs/providers/aws/r/spot_fleet_request.html">aws_spot_fleet_request</a>
                        </li>

                        <li<%= sidebar_current("docs-aws-resource-spot-instance-request") %>>
                            <a href="/docs/providers/aws/r/spot_instance_request.html">aws_spot_instance_request</a>
                        </li>

                        <li<%= sidebar_current("docs-aws-resource-volume-attachment") %>>
                            <a href="/docs/providers/aws/r/volume_attachment.html">aws_volume_attachment</a>
                        </li>
                    </ul>
                </li>


                <li<%= sidebar_current(/^docs-aws-resource-(ecs|ecr)/) %>>
                    <a href="#">ECS Resources</a>
                    <ul class="nav nav-visible">

                        <li<%= sidebar_current("docs-aws-resource-ecr-repository") %>>
                            <a href="/docs/providers/aws/r/ecr_repository.html">aws_ecr_repository</a>
                        </li>

                        <li<%= sidebar_current("docs-aws-resource-ecr-repository-policy") %>>
                            <a href="/docs/providers/aws/r/ecr_repository_policy.html">aws_ecr_repository_policy</a>
                        </li>

                        <li<%= sidebar_current("docs-aws-resource-ecs-cluster") %>>
                            <a href="/docs/providers/aws/r/ecs_cluster.html">aws_ecs_cluster</a>
                        </li>

                        <li<%= sidebar_current("docs-aws-resource-ecs-service") %>>
                            <a href="/docs/providers/aws/r/ecs_service.html">aws_ecs_service</a>
                        </li>

                        <li<%= sidebar_current("docs-aws-resource-ecs-task-definition") %>>
                            <a href="/docs/providers/aws/r/ecs_task_definition.html">aws_ecs_task_definition</a>
                        </li>

                    </ul>
                </li>


                <li<%= sidebar_current(/^docs-aws-resource-efs/) %>>
                    <a href="#">EFS Resources</a>
                    <ul class="nav nav-visible">

                        <li<%= sidebar_current("docs-aws-resource-efs-file-system") %>>
                            <a href="/docs/providers/aws/r/efs_file_system.html">aws_efs_file_system</a>
                        </li>

                        <li<%= sidebar_current("docs-aws-resource-efs-mount-target") %>>
                            <a href="/docs/providers/aws/r/efs_mount_target.html">aws_efs_mount_target</a>
                        </li>

                    </ul>
                </li>


                <li<%= sidebar_current(/^docs-aws-resource-elasticache/) %>>
                    <a href="#">ElastiCache Resources</a>
                    <ul class="nav nav-visible">

                        <li<%= sidebar_current("docs-aws-resource-elasticache-cluster") %>>
                            <a href="/docs/providers/aws/r/elasticache_cluster.html">aws_elasticache_cluster</a>
                        </li>

                        <li<%= sidebar_current("docs-aws-resource-elasticache-parameter-group") %>>
                            <a href="/docs/providers/aws/r/elasticache_parameter_group.html">aws_elasticache_parameter_group</a>
                        </li>

                        <li<%= sidebar_current("docs-aws-resource-elasticache-replication-group") %>>
                            <a href="/docs/providers/aws/r/elasticache_replication_group.html">aws_elasticache_replication_group</a>
                        </li>

                        <li<%= sidebar_current("docs-aws-resource-elasticache-security-group") %>>
                            <a href="/docs/providers/aws/r/elasticache_security_group.html">aws_elasticache_security_group</a>
                        </li>

                        <li<%= sidebar_current("docs-aws-resource-elasticache-subnet-group") %>>
                            <a href="/docs/providers/aws/r/elasticache_subnet_group.html">aws_elasticache_subnet_group</a>
                        </li>

                    </ul>
                </li>


                <li<%= sidebar_current(/^docs-aws-resource-elastic-beanstalk/) %>>
                    <a href="#">Elastic Beanstalk Resources</a>
                    <ul class="nav nav-visible">
                        <li<%= sidebar_current("docs-aws-resource-elastic-beanstalk-application") %>>
                            <a href="/docs/providers/aws/r/elastic_beanstalk_application.html">aws_elastic_beanstalk_application</a>
                        </li>

                        <li<%= sidebar_current("docs-aws-resource-elastic-beanstalk-configuration-template") %>>
                            <a href="/docs/providers/aws/r/elastic_beanstalk_configuration_template.html">aws_elastic_beanstalk_configuration_template</a>
                        </li>

                        <li<%= sidebar_current("docs-aws-resource-elastic-beanstalk-environment") %>>
                            <a href="/docs/providers/aws/r/elastic_beanstalk_environment.html">aws_elastic_beanstalk_environment</a>
                        </li>
                    </ul>
                </li>

                <li<%= sidebar_current(/^docs-aws-resource-emr/) %>>
                    <a href="#">Elastic Map Reduce Resources</a>
                    <ul class="nav nav-visible">
                        <li<%= sidebar_current("docs-aws-resource-emr-cluster") %>>
                            <a href="/docs/providers/aws/r/emr_cluster.html">aws_emr_cluster</a>
                        </li>

                        <li<%= sidebar_current("docs-aws-resource-emr-instance-group") %>>
                            <a href="/docs/providers/aws/r/emr_instance_group.html">aws_emr_instance_group</a>
                        </li>
                    </ul>
                </li>

                <li<%= sidebar_current(/^docs-aws-resource-elasticsearch/) %>>
                    <a href="#">ElasticSearch Resources</a>
                    <ul class="nav nav-visible">

                        <li<%= sidebar_current("docs-aws-resource-elasticsearch-domain") %>>
                            <a href="/docs/providers/aws/r/elasticsearch_domain.html">aws_elasticsearch_domain</a>
                        </li>

                    </ul>
                </li>

                <li<%= sidebar_current(/^docs-aws-resource-elastic-transcoder/) %>>
                    <a href="#">Elastic Transcoder Resources</a>
                    <ul class="nav nav-visible">

                        <li<%= sidebar_current("docs-aws-resource-elastic-transcoder-pipeline") %>>
                            <a href="/docs/providers/aws/r/elastic_transcoder_pipeline.html">aws_elastictranscoder_pipeline</a>
                        </li>

                        <li<%= sidebar_current("docs-aws-resource-elastic-transcoder-preset") %>>
                            <a href="/docs/providers/aws/r/elastic_transcoder_preset.html">aws_elastictranscoder_preset</a>
                        </li>

                    </ul>
                </li>

                <li<%= sidebar_current(/^docs-aws-resource-glacier/) %>>
                    <a href="#">Glacier Resources</a>
                    <ul class="nav nav-visible">
                        <li<%= sidebar_current("docs-aws-resource-glacier-vault") %>>
                            <a href="/docs/providers/aws/r/glacier_vault.html">aws_glacier_vault</a>
                        </li>
                    </ul>
                 </li>


                <li<%= sidebar_current(/^docs-aws-resource-iam/) %>>
                    <a href="#">IAM Resources</a>
                    <ul class="nav nav-visible">

                        <li<%= sidebar_current("docs-aws-resource-iam-access-key") %>>
                            <a href="/docs/providers/aws/r/iam_access_key.html">aws_iam_access_key</a>
                        </li>

                        <li<%= sidebar_current("docs-aws-resource-iam-account-password-policy") %>>
                            <a href="/docs/providers/aws/r/iam_account_password_policy.html">aws_iam_account_password_policy</a>
                        </li>

                        <li<%= sidebar_current("docs-aws-resource-iam-group") %>>
                            <a href="/docs/providers/aws/r/iam_group.html">aws_iam_group</a>
                        </li>

                        <li<%= sidebar_current("docs-aws-resource-iam-group-membership") %>>
                            <a href="/docs/providers/aws/r/iam_group_membership.html">aws_iam_group_membership</a>
                        </li>

                        <li<%= sidebar_current("docs-aws-resource-iam-group-policy") %>>
                            <a href="/docs/providers/aws/r/iam_group_policy.html">aws_iam_group_policy</a>
                        </li>

                        <li<%= sidebar_current("docs-aws-resource-iam-group-policy-attachment") %>>
                            <a href="/docs/providers/aws/r/iam_group_policy_attachment.html">aws_iam_group_policy_attachment</a>
                        </li>

                        <li<%= sidebar_current("docs-aws-resource-iam-instance-profile") %>>
                            <a href="/docs/providers/aws/r/iam_instance_profile.html">aws_iam_instance_profile</a>
                        </li>

                        <li<%= sidebar_current("docs-aws-resource-iam-policy") %>>
                            <a href="/docs/providers/aws/r/iam_policy.html">aws_iam_policy</a>
                        </li>

                        <li<%= sidebar_current("docs-aws-resource-iam-policy-attachment") %>>
                            <a href="/docs/providers/aws/r/iam_policy_attachment.html">aws_iam_policy_attachment</a>
                        </li>

                        <li<%= sidebar_current("docs-aws-resource-iam-role") %>>
                            <a href="/docs/providers/aws/r/iam_role.html">aws_iam_role</a>
                        </li>

                        <li<%= sidebar_current("docs-aws-resource-iam-role-policy") %>>
                            <a href="/docs/providers/aws/r/iam_role_policy.html">aws_iam_role_policy</a>
                        </li>

                        <li<%= sidebar_current("docs-aws-resource-iam-role-policy-attachment") %>>
                            <a href="/docs/providers/aws/r/iam_role_policy_attachment.html">aws_iam_role_policy_attachment</a>
                        </li>

                        <li<%= sidebar_current("docs-aws-resource-iam-saml-provider") %>>
                            <a href="/docs/providers/aws/r/iam_saml_provider.html">aws_iam_saml_provider</a>
                        </li>

                        <li<%= sidebar_current("docs-aws-resource-iam-server-certificate") %>>
                            <a href="/docs/providers/aws/r/iam_server_certificate.html">aws_iam_server_certificate</a>
                        </li>

                        <li<%= sidebar_current("docs-aws-resource-iam-user") %>>
                            <a href="/docs/providers/aws/r/iam_user.html">aws_iam_user</a>
                        </li>

                        <li<%= sidebar_current("docs-aws-resource-iam-user-login-profile") %>>
                          <a href="/docs/providers/aws/r/iam_user_login_profile.html">aws_iam_user_login_profile</a>
                        </li>

                        <li<%= sidebar_current("docs-aws-resource-iam-user-policy") %>>
                            <a href="/docs/providers/aws/r/iam_user_policy.html">aws_iam_user_policy</a>
                        </li>

                        <li<%= sidebar_current("docs-aws-resource-iam-user-policy-attachment") %>>
                            <a href="/docs/providers/aws/r/iam_user_policy_attachment.html">aws_iam_user_policy_attachment</a>
                        </li>

                        <li<%= sidebar_current("docs-aws-resource-iam-user-ssh-key") %>>
                          <a href="/docs/providers/aws/r/iam_user_ssh_key.html">aws_iam_user_ssh_key</a>
                        </li>

                    </ul>
                </li>


                <li<%= sidebar_current(/^docs-aws-resource-kinesis/) %>>
                    <a href="#">Kinesis Resources</a>
                    <ul class="nav nav-visible">

                        <li<%= sidebar_current("docs-aws-resource-kinesis-stream") %>>
                            <a href="/docs/providers/aws/r/kinesis_stream.html">aws_kinesis_stream</a>
                        </li>

                    </ul>
                </li>

              <li<%= sidebar_current(/^docs-aws-resource-kinesis-firehose/) %>>
                <a href="#">Kinesis Firehose Resources</a>
                <ul class="nav nav-visible">

                  <li<%= sidebar_current("docs-aws-resource-kinesis-firehose-delivery-stream") %>>
                    <a href="/docs/providers/aws/r/kinesis_firehose_delivery_stream.html">aws_kinesis_firehose_delivery_stream</a>
                  </li>

                </ul>
              </li>

              <li<%= sidebar_current(/^docs-aws-resource-kms/) %>>
                <a href="#">KMS Resources</a>
                <ul class="nav nav-visible">

                  <li<%= sidebar_current("docs-aws-resource-kms-alias") %>>
                    <a href="/docs/providers/aws/r/kms_alias.html">aws_kms_alias</a>
                  </li>

                  <li<%= sidebar_current("docs-aws-resource-kms-key") %>>
                    <a href="/docs/providers/aws/r/kms_key.html">aws_kms_key</a>
                  </li>

                </ul>
              </li>

              <li<%= sidebar_current(/^docs-aws-resource-lambda/) %>>
                  <a href="#">Lambda Resources</a>
                  <ul class="nav nav-visible">
                      <li<%= sidebar_current("docs-aws-resource-lambda-alias") %>>
                          <a href="/docs/providers/aws/r/lambda_alias.html">aws_lambda_alias</a>
                      </li>
                      <li<%= sidebar_current("docs-aws-resource-lambda-event-source-mapping") %>>
                          <a href="/docs/providers/aws/r/lambda_event_source_mapping.html">aws_lambda_event_source_mapping</a>
                      </li>
                      <li<%= sidebar_current("docs-aws-resource-lambda-function") %>>
                          <a href="/docs/providers/aws/r/lambda_function.html">aws_lambda_function</a>
                      </li>
                      <li<%= sidebar_current("docs-aws-resource-lambda-permission") %>>
                          <a href="/docs/providers/aws/r/lambda_permission.html">aws_lambda_permission</a>
                      </li>
                  </ul>
              </li>

                <li<%= sidebar_current(/^docs-aws-resource-lightsail/) %>>
                    <a href="#">Lightsail Resources</a>
                    <ul class="nav nav-visible">

                        <li<%= sidebar_current("docs-aws-resource-lightsail-domain") %>>
                          <a href="/docs/providers/aws/r/lightsail_domain.html">aws_lightsail_domain</a>
                        </li>

                        <li<%= sidebar_current("docs-aws-resource-lightsail-instance") %>>
                            <a href="/docs/providers/aws/r/lightsail_instance.html">aws_lightsail_instance</a>
                        </li>

                        <li<%= sidebar_current("docs-aws-resource-lightsail-key-pair") %>>
                            <a href="/docs/providers/aws/r/lightsail_key_pair.html">aws_lightsail_key_pair</a>
                        </li>

                    </ul>
                </li>

                <li<%= sidebar_current(/^docs-aws-resource-opsworks/) %>>
                    <a href="#">OpsWorks Resources</a>
                    <ul class="nav nav-visible">

                        <li<%= sidebar_current("docs-aws-resource-opsworks-application") %>>
                            <a href="/docs/providers/aws/r/opsworks_application.html">aws_opsworks_application</a>
                        </li>

                        <li<%= sidebar_current("docs-aws-resource-opsworks-custom-layer") %>>
                            <a href="/docs/providers/aws/r/opsworks_custom_layer.html">aws_opsworks_custom_layer</a>
                        </li>

                        <li<%= sidebar_current("docs-aws-resource-opsworks-ganglia-layer") %>>
                            <a href="/docs/providers/aws/r/opsworks_ganglia_layer.html">aws_opsworks_ganglia_layer</a>
                        </li>

                        <li<%= sidebar_current("docs-aws-resource-opsworks-haproxy-layer") %>>
                            <a href="/docs/providers/aws/r/opsworks_haproxy_layer.html">aws_opsworks_haproxy_layer</a>
                        </li>

                        <li<%= sidebar_current("docs-aws-resource-opsworks-instance") %>>
                            <a href="/docs/providers/aws/r/opsworks_instance.html">aws_opsworks_instance</a>
                        </li>

                        <li<%= sidebar_current("docs-aws-resource-opsworks-java-app-layer") %>>
                            <a href="/docs/providers/aws/r/opsworks_java_app_layer.html">aws_opsworks_java_app_layer</a>
                        </li>

                        <li<%= sidebar_current("docs-aws-resource-opsworks-memcached-layer") %>>
                            <a href="/docs/providers/aws/r/opsworks_memcached_layer.html">aws_opsworks_memcached_layer</a>
                        </li>

                        <li<%= sidebar_current("docs-aws-resource-opsworks-mysql-layer") %>>
                            <a href="/docs/providers/aws/r/opsworks_mysql_layer.html">aws_opsworks_mysql_layer</a>
                        </li>

                        <li<%= sidebar_current("docs-aws-resource-opsworks-nodejs-app-layer") %>>
                            <a href="/docs/providers/aws/r/opsworks_nodejs_app_layer.html">aws_opsworks_nodejs_app_layer</a>
                        </li>

                        <li<%= sidebar_current("docs-aws-resource-opsworks-permission") %>>
                            <a href="/docs/providers/aws/r/opsworks_permission.html">aws_opsworks_permission</a>
                        </li>

                        <li<%= sidebar_current("docs-aws-resource-opsworks-php-app-layer") %>>
                            <a href="/docs/providers/aws/r/opsworks_php_app_layer.html">aws_opsworks_php_app_layer</a>
                        </li>

                        <li<%= sidebar_current("docs-aws-resource-opsworks-rails-app-layer") %>>
                            <a href="/docs/providers/aws/r/opsworks_rails_app_layer.html">aws_opsworks_rails_app_layer</a>
                        </li>

                        <li<%= sidebar_current("docs-aws-resource-opsworks-rds-db-instance") %>>
                          <a href="/docs/providers/aws/r/opsworks_rds_db_instance.html">aws_opsworks_rds_db_instance</a>
                        </li>

                        <li<%= sidebar_current("docs-aws-resource-opsworks-stack") %>>
                            <a href="/docs/providers/aws/r/opsworks_stack.html">aws_opsworks_stack</a>
                        </li>

                        <li<%= sidebar_current("docs-aws-resource-opsworks-static-web-layer") %>>
                            <a href="/docs/providers/aws/r/opsworks_static_web_layer.html">aws_opsworks_static_web_layer</a>
                        </li>

                        <li<%= sidebar_current("docs-aws-resource-opsworks-user-profile") %>>
                            <a href="/docs/providers/aws/r/opsworks_user_profile.html">aws_opsworks_user_profile</a>
                        </li>

                    </ul>
                </li>

                <li<%= sidebar_current(/^docs-aws-resource-(db|rds)/) %>>
                    <a href="#">RDS Resources</a>
                    <ul class="nav nav-visible">

                        <li<%= sidebar_current("docs-aws-resource-db-event-subscription") %>>
                            <a href="/docs/providers/aws/r/db_event_subscription.html">aws_db_event_subscription</a>
                        </li>

                        <li<%= sidebar_current("docs-aws-resource-db-instance") %>>
                            <a href="/docs/providers/aws/r/db_instance.html">aws_db_instance</a>
                        </li>

                        <li<%= sidebar_current("docs-aws-resource-db-option-group") %>>
                          <a href="/docs/providers/aws/r/db_option_group.html">aws_db_option_group</a>
                        </li>

                        <li<%= sidebar_current("docs-aws-resource-db-parameter-group") %>>
                            <a href="/docs/providers/aws/r/db_parameter_group.html">aws_db_parameter_group</a>
                        </li>

                        <li<%= sidebar_current("docs-aws-resource-db-security-group") %>>
                            <a href="/docs/providers/aws/r/db_security_group.html">aws_db_security_group</a>
                        </li>

                        <li<%= sidebar_current("docs-aws-resource-db-subnet-group") %>>
                            <a href="/docs/providers/aws/r/db_subnet_group.html">aws_db_subnet_group</a>
                        </li>

                        <li<%= sidebar_current("docs-aws-resource-rds-cluster") %>>
                            <a href="/docs/providers/aws/r/rds_cluster.html">aws_rds_cluster</a>
                        </li>

                        <li<%= sidebar_current("docs-aws-resource-rds-cluster-instance") %>>
                            <a href="/docs/providers/aws/r/rds_cluster_instance.html">aws_rds_cluster_instance</a>
                        </li>

                        <li<%= sidebar_current("docs-aws-resource-rds-cluster-parameter-group") %>>
                            <a href="/docs/providers/aws/r/rds_cluster_parameter_group.html">aws_rds_cluster_parameter_group</a>
                        </li>

                    </ul>
                </li>

              <li<%= sidebar_current(/^docs-aws-resource-redshift/) %>>
                <a href="#">Redshift Resources</a>
                <ul class="nav nav-visible">

                  <li<%= sidebar_current("docs-aws-resource-redshift-cluster") %>>
                    <a href="/docs/providers/aws/r/redshift_cluster.html">aws_redshift_cluster</a>
                  </li>

                  <li<%= sidebar_current("docs-aws-resource-redshift-parameter-group") %>>
                    <a href="/docs/providers/aws/r/redshift_parameter_group.html">aws_redshift_parameter_group</a>
                  </li>

                  <li<%= sidebar_current("docs-aws-resource-redshift-security-group") %>>
                    <a href="/docs/providers/aws/r/redshift_security_group.html">aws_redshift_security_group</a>
                  </li>

                  <li<%= sidebar_current("docs-aws-resource-redshift-subnet-group") %>>
                    <a href="/docs/providers/aws/r/redshift_subnet_group.html">aws_redshift_subnet_group</a>
                  </li>

                </ul>
              </li>

              <li<%= sidebar_current(/^docs-aws-resource-waf/) %>>
                <a href="#">WAF Resources</a>
                <ul class="nav nav-visible">

                  <li<%= sidebar_current("docs-aws-resource-waf-webacl") %>>
                    <a href="/docs/providers/aws/r/waf_web_acl.html">aws_waf_web_acl</a>
                  </li>

                  <li<%= sidebar_current("docs-aws-resource-waf-bytematchset") %>>
                    <a href="/docs/providers/aws/r/waf_byte_match_set.html">aws_waf_byte_match_set</a>
                  </li>

                  <li<%= sidebar_current("docs-aws-resource-waf-size-constraint-set") %>>
                    <a href="/docs/providers/aws/r/waf_size_constraint_set.html">aws_waf_size_constraint_set</a>
                  </li>

                  <li<%= sidebar_current("docs-aws-resource-waf-rule") %>>
                    <a href="/docs/providers/aws/r/waf_rule.html">aws_waf_rule</a>
                  </li>

                  <li<%= sidebar_current("docs-aws-resource-waf-ipset") %>>
                    <a href="/docs/providers/aws/r/waf_ipset.html">aws_waf_ipset</a>
                  </li>

                  <li<%= sidebar_current("docs-aws-resource-waf-xss-match-set") %>>
                    <a href="/docs/providers/aws/r/waf_xss_match_set.html">aws_waf_xss_match_set</a>
                  </li>

                  <li<%= sidebar_current("docs-aws-resource-waf-sql-injection-match-set") %>>
                    <a href="/docs/providers/aws/r/waf_sql_injection_match_set.html">aws_waf_sql_injection_match_set</a>
                  </li>

                </ul>
              </li>


                <li<%= sidebar_current(/^docs-aws-resource-route53/) %>>
                    <a href="#">Route53 Resources</a>
                    <ul class="nav nav-visible">

                        <li<%= sidebar_current("docs-aws-resource-route53-delegation-set") %>>
                            <a href="/docs/providers/aws/r/route53_delegation_set.html">aws_route53_delegation_set</a>
                        </li>

                        <li<%= sidebar_current("docs-aws-resource-route53-health-check") %>>
                            <a href="/docs/providers/aws/r/route53_health_check.html">aws_route53_health_check</a>
                        </li>

                        <li<%= sidebar_current("docs-aws-resource-route53-record") %>>
                            <a href="/docs/providers/aws/r/route53_record.html">aws_route53_record</a>
                        </li>

                        <li<%= sidebar_current("docs-aws-resource-route53-zone") %>>
                            <a href="/docs/providers/aws/r/route53_zone.html">aws_route53_zone</a>
                        </li>

                        <li<%= sidebar_current("docs-aws-resource-route53-zone-association") %>>
                            <a href="/docs/providers/aws/r/route53_zone_association.html">aws_route53_zone_association</a>
                        </li>

                    </ul>
                </li>


                <li<%= sidebar_current(/^docs-aws-resource-s3/) %>>
                    <a href="#">S3 Resources</a>
                    <ul class="nav nav-visible">

                        <li<%= sidebar_current("docs-aws-resource-s3-bucket") %>>
                            <a href="/docs/providers/aws/r/s3_bucket.html">aws_s3_bucket</a>
                        </li>

                        <li<%= sidebar_current("docs-aws-resource-s3-bucket-notification") %>>
                            <a href="/docs/providers/aws/r/s3_bucket_notification.html">aws_s3_bucket_notification</a>
                        </li>

                        <li<%= sidebar_current("docs-aws-resource-s3-bucket-object") %>>
                            <a href="/docs/providers/aws/r/s3_bucket_object.html">aws_s3_bucket_object</a>
                        </li>

                        <li<%= sidebar_current("docs-aws-resource-s3-bucket-policy") %>>
                            <a href="/docs/providers/aws/r/s3_bucket_policy.html">aws_s3_bucket_policy</a>
                        </li>
                    </ul>
                </li>


                <li<%= sidebar_current(/^docs-aws-resource-ses/) %>>
                    <a href="#">SES Resources</a>
                    <ul class="nav nav-visible">

                        <li<%= sidebar_current("docs-aws-resource-ses-active-receipt-rule-set") %>>
                            <a href="/docs/providers/aws/r/ses_active_receipt_rule_set.html">aws_ses_active_receipt_rule_set</a>
                        </li>

                        <li<%= sidebar_current("docs-aws-resource-ses-receipt-filter") %>>
                            <a href="/docs/providers/aws/r/ses_receipt_filter.html">aws_ses_receipt_filter</a>
                        </li>

                        <li<%= sidebar_current("docs-aws-resource-ses-receipt-rule") %>>
                            <a href="/docs/providers/aws/r/ses_receipt_rule.html">aws_ses_receipt_rule</a>
                        </li>

                        <li<%= sidebar_current("docs-aws-resource-ses-receipt-rule-set") %>>
                            <a href="/docs/providers/aws/r/ses_receipt_rule_set.html">aws_ses_receipt_rule_set</a>
                        </li>

                        <li<%= sidebar_current("docs-aws-resource-ses-configuration-set") %>>
                            <a href="/docs/providers/aws/r/ses_configuration_set.html">aws_ses_configuration_set</a>
                        </li>

                        <li<%= sidebar_current("docs-aws-resource-ses-event-destination") %>>
                            <a href="/docs/providers/aws/r/ses_event_destination.html">aws_ses_event_destination</a>
                        </li>

                    </ul>
                </li>


                <li<%= sidebar_current(/^docs-aws-resource-simpledb/) %>>
                    <a href="#">SimpleDB Resources</a>
                    <ul class="nav nav-visible">

                        <li<%= sidebar_current("docs-aws-resource-simpledb-domain") %>>
                            <a href="/docs/providers/aws/r/simpledb_domain.html">aws_simpledb_domain</a>
                        </li>

                    </ul>
                </li>


                <li<%= sidebar_current(/^docs-aws-resource-sns/) %>>
                    <a href="#">SNS Resources</a>
                    <ul class="nav nav-visible">

                        <li<%= sidebar_current("docs-aws-resource-sns-topic") %>>
                            <a href="/docs/providers/aws/r/sns_topic.html">aws_sns_topic</a>
                        </li>

                        <li<%= sidebar_current("docs-aws-resource-sns-topic-policy") %>>
                            <a href="/docs/providers/aws/r/sns_topic_policy.html">aws_sns_topic_policy</a>
                        </li>

                        <li<%= sidebar_current("docs-aws-resource-sns-topic-subscription") %>>
                            <a href="/docs/providers/aws/r/sns_topic_subscription.html">aws_sns_topic_subscription</a>
                        </li>

                    </ul>
                </li>

                <li<%= sidebar_current(/^docs-aws-resource-ssm/) %>>
                    <a href="#">SSM Resources</a>
                    <ul class="nav nav-visible">

                        <li<%= sidebar_current("docs-aws-resource-ssm-document") %>>
                            <a href="/docs/providers/aws/r/ssm_document.html">aws_ssm_document</a>
                        </li>

                    </ul>
                </li>

                <li<%= sidebar_current(/^docs-aws-resource-sqs/) %>>
                    <a href="#">SQS Resources</a>
                    <ul class="nav nav-visible">

                        <li<%= sidebar_current("docs-aws-resource-sqs-queue") %>>
                            <a href="/docs/providers/aws/r/sqs_queue.html">aws_sqs_queue</a>
                        </li>

                        <li<%= sidebar_current("docs-aws-resource-sqs-queue-policy") %>>
                            <a href="/docs/providers/aws/r/sqs_queue_policy.html">aws_sqs_queue_policy</a>
                        </li>

                    </ul>
                </li>


                <li<%= sidebar_current(/^docs-aws-resource-(default|customer|flow|internet-gateway|main-route|network|route-|security-group|subnet|vpc|vpn)/) %>>
                    <a href="#">VPC Resources</a>
                    <ul class="nav nav-visible">

                        <li<%= sidebar_current("docs-aws-resource-customer-gateway") %>>
                            <a href="/docs/providers/aws/r/customer_gateway.html">aws_customer_gateway</a>
                        </li>

                        <li<%= sidebar_current("docs-aws-resource-default-network-acl") %>>
                            <a href="/docs/providers/aws/r/default_network_acl.html">aws_default_network_acl</a>
                        </li>

                        <li<%= sidebar_current("docs-aws-resource-default-route-table") %>>
                            <a href="/docs/providers/aws/r/default_route_table.html">aws_default_route_table</a>
                        </li>

                        <li<%= sidebar_current("docs-aws-resource-default-security-group") %>>
                            <a href="/docs/providers/aws/r/default_security_group.html">aws_default_security_group</a>
                        </li>

                        <li<%= sidebar_current("docs-aws-resource-flow-log") %>>
                            <a href="/docs/providers/aws/r/flow_log.html">aws_flow_log</a>
                        </li>

                        <li<%= sidebar_current("docs-aws-resource-internet-gateway") %>>
                            <a href="/docs/providers/aws/r/internet_gateway.html">aws_internet_gateway</a>
                        </li>

                        <li<%= sidebar_current("docs-aws-resource-main-route-table-assoc") %>>
                            <a href="/docs/providers/aws/r/main_route_table_assoc.html">aws_main_route_table_association</a>
                        </li>

                        <li<%= sidebar_current("docs-aws-resource-nat-gateway") %>>
                            <a href="/docs/providers/aws/r/nat_gateway.html">aws_nat_gateway</a>
                        </li>

                        <li<%= sidebar_current("docs-aws-resource-network-acl") %>>
                            <a href="/docs/providers/aws/r/network_acl.html">aws_network_acl</a>
                        </li>

                        <li<%= sidebar_current("docs-aws-resource-network-acl-rule") %>>
                          <a href="/docs/providers/aws/r/network_acl_rule.html">aws_network_acl_rule</a>
                        </li>

                        <li<%= sidebar_current("docs-aws-resource-network-interface") %>>
                            <a href="/docs/providers/aws/r/network_interface.html">aws_network_interface</a>
                        </li>

                        <li<%= sidebar_current("docs-aws-resource-route|") %>>
                          <a href="/docs/providers/aws/r/route.html">aws_route</a>
                        </li>

                        <li<%= sidebar_current("docs-aws-resource-route-table|") %>>
                            <a href="/docs/providers/aws/r/route_table.html">aws_route_table</a>
                        </li>

                        <li<%= sidebar_current("docs-aws-resource-route-table-association") %>>
                            <a href="/docs/providers/aws/r/route_table_association.html">aws_route_table_association</a>
                        </li>

                        <li<%= sidebar_current("docs-aws-resource-security-group") %>>
                            <a href="/docs/providers/aws/r/security_group.html">aws_security_group</a>
                        </li>

                        <li<%= sidebar_current("docs-aws-resource-security-group-rule") %>>
                            <a href="/docs/providers/aws/r/security_group_rule.html">aws_security_group_rule</a>
                        </li>

                        <li<%= sidebar_current("docs-aws-resource-subnet") %>>
                            <a href="/docs/providers/aws/r/subnet.html">aws_subnet</a>
                        </li>

                        <li<%= sidebar_current("docs-aws-resource-vpc") %>>
                            <a href="/docs/providers/aws/r/vpc.html">aws_vpc</a>
                        </li>

                        <li<%= sidebar_current("docs-aws-resource-vpc-dhcp-options") %>>
                            <a href="/docs/providers/aws/r/vpc_dhcp_options.html">aws_vpc_dhcp_options</a>
                        </li>

                        <li<%= sidebar_current("docs-aws-resource-vpc-dhcp-options-association") %>>
                            <a href="/docs/providers/aws/r/vpc_dhcp_options_association.html">aws_vpc_dhcp_options_association</a>
                        </li>

                        <li<%= sidebar_current("docs-aws-resource-vpc-endpoint") %>>
                            <a href="/docs/providers/aws/r/vpc_endpoint.html">aws_vpc_endpoint</a>
                        </li>
                        
                        <li<%= sidebar_current("docs-aws-resource-vpc-endpoint-route-table-association") %>>
                            <a href="/docs/providers/aws/r/vpc_endpoint_route_table_association.html">aws_vpc_endpoint_route_table_association</a>
                        </li>

                        <li<%= sidebar_current("docs-aws-resource-vpc-peering") %>>
                            <a href="/docs/providers/aws/r/vpc_peering.html">aws_vpc_peering_connection</a>
                        </li>

                        <li<%= sidebar_current("docs-aws-resource-vpn-connection") %>>
                            <a href="/docs/providers/aws/r/vpn_connection.html">aws_vpn_connection</a>
                        </li>

                        <li<%= sidebar_current("docs-aws-resource-vpn-connection-route") %>>
                            <a href="/docs/providers/aws/r/vpn_connection_route.html">aws_vpn_connection_route</a>
                        </li>

                        <li<%= sidebar_current("docs-aws-resource-vpn-gateway") %>>
                            <a href="/docs/providers/aws/r/vpn_gateway.html">aws_vpn_gateway</a>
                        </li>

                        <li<%= sidebar_current("docs-aws-resource-vpn-gateway-attachment") %>>
                            <a href="/docs/providers/aws/r/vpn_gateway_attachment.html">aws_vpn_gateway_attachment</a>
                        </li>

                    </ul>
                </li>

            </ul>
        </div>
    <% end %>

    <%= yield %>
<% end %><|MERGE_RESOLUTION|>--- conflicted
+++ resolved
@@ -50,15 +50,12 @@
                         <li<%= sidebar_current("docs-aws-datasource-elb-service-account") %>>
                             <a href="/docs/providers/aws/d/elb_service_account.html">aws_elb_service_account</a>
                         </li>
-<<<<<<< HEAD
                         <li<%= sidebar_current("docs-aws-datasource-hosted-zone") %>>
                           <a href="/docs/providers/aws/d/hosted_zone.html">aws_hosted_zone</a>
                         </li>
                         <li<%= sidebar_current("docs-aws-datasource-iam-account-alias") %>>
                             <a href="/docs/providers/aws/d/iam_account_alias.html">aws_iam_account_alias</a>
                         </li>
-=======
->>>>>>> 717131fe
                         <li<%= sidebar_current("docs-aws-datasource-iam-policy-document") %>>
                             <a href="/docs/providers/aws/d/iam_policy_document.html">aws_iam_policy_document</a>
                         </li>
