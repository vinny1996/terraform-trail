--- conflicted
+++ resolved
@@ -1,428 +1,4 @@
 <% wrap_layout :inner do %>
-<<<<<<< HEAD
-	<% content_for :sidebar do %>
-		<div class="docs-sidebar hidden-print affix-top" role="complementary">
-			<ul class="nav docs-sidenav">
-				<li<%= sidebar_current("docs-home") %>>
-				<a href="/docs/index.html">Documentation Home</a>
-				</li>
-
-				<li<%= sidebar_current(/^docs-config/) %>>
-				<a href="/docs/configuration/index.html">Configuration</a>
-				<ul class="nav">
-					<li<%= sidebar_current("docs-config-load") %>>
-					<a href="/docs/configuration/load.html">Load Order and Semantics</a>
-					</li>
-
-					<li<%= sidebar_current("docs-config-syntax") %>>
-					<a href="/docs/configuration/syntax.html">Configuration Syntax</a>
-					</li>
-
-					<li<%= sidebar_current("docs-config-interpolation") %>>
-					<a href="/docs/configuration/interpolation.html">Interpolation Syntax</a>
-					</li>
-
-					<li<%= sidebar_current("docs-config-override") %>>
-					<a href="/docs/configuration/override.html">Overrides</a>
-					</li>
-
-					<li<%= sidebar_current("docs-config-resources") %>>
-					<a href="/docs/configuration/resources.html">Resources</a>
-					</li>
-
-					<li<%= sidebar_current("docs-config-data-sources") %>>
-					<a href="/docs/configuration/data-sources.html">Data Sources</a>
-					</li>
-
-					<li<%= sidebar_current("docs-config-providers") %>>
-					<a href="/docs/configuration/providers.html">Providers</a>
-					</li>
-
-					<li<%= sidebar_current("docs-config-variables") %>>
-					<a href="/docs/configuration/variables.html">Variables</a>
-					</li>
-
-					<li<%= sidebar_current("docs-config-outputs") %>>
-					<a href="/docs/configuration/outputs.html">Outputs</a>
-					</li>
-
-					<li<%= sidebar_current("docs-config-modules") %>>
-					<a href="/docs/configuration/modules.html">Modules</a>
-					</li>
-
-					<li<%= sidebar_current("docs-config-atlas") %>>
-					<a href="/docs/configuration/atlas.html">Atlas</a>
-					</li>
-
-					<li<%= sidebar_current("docs-config-environment-variables") %>>
-					<a href="/docs/configuration/environment-variables.html">Environment Variables</a>
-					</li>
-
-				</ul>
-				</li>
-
-				<li<%= sidebar_current(/^docs-commands/) %>>
-				<a href="/docs/commands/index.html">Commands (CLI)</a>
-				<ul class="nav">
-					<li<%= sidebar_current("docs-commands-apply") %>>
-					<a href="/docs/commands/apply.html">apply</a>
-					</li>
-
-					<li<%= sidebar_current("docs-commands-destroy") %>>
-					<a href="/docs/commands/destroy.html">destroy</a>
-					</li>
-
-					<li<%= sidebar_current("docs-commands-fmt") %>>
-					<a href="/docs/commands/fmt.html">fmt</a>
-					</li>
-
-					<li<%= sidebar_current("docs-commands-get") %>>
-					<a href="/docs/commands/get.html">get</a>
-					</li>
-
-					<li<%= sidebar_current("docs-commands-graph") %>>
-					<a href="/docs/commands/graph.html">graph</a>
-					</li>
-
-					<li<%= sidebar_current("docs-commands-import") %>>
-					<a href="/docs/commands/import.html">import</a>
-					</li>
-
-					<li<%= sidebar_current("docs-commands-init") %>>
-					<a href="/docs/commands/init.html">init</a>
-					</li>
-
-					<li<%= sidebar_current("docs-commands-output") %>>
-					<a href="/docs/commands/output.html">output</a>
-					</li>
-
-					<li<%= sidebar_current("docs-commands-plan") %>>
-					<a href="/docs/commands/plan.html">plan</a>
-					</li>
-
-					<li<%= sidebar_current("docs-commands-push") %>>
-					<a href="/docs/commands/push.html">push</a>
-					</li>
-
-					<li<%= sidebar_current("docs-commands-refresh") %>>
-					<a href="/docs/commands/refresh.html">refresh</a>
-					</li>
-
-					<li<%= sidebar_current("docs-commands-remote") %>>
-					<a href="/docs/commands/remote.html">remote</a>
-					</li>
-
-					<li<%= sidebar_current("docs-commands-show") %>>
-					<a href="/docs/commands/show.html">show</a>
-					</li>
-
-					<li<%= sidebar_current("docs-commands-state") %>>
-					<a href="/docs/commands/state/index.html">state</a>
-					</li>
-
-					<li<%= sidebar_current("docs-commands-taint") %>>
-					<a href="/docs/commands/taint.html">taint</a>
-					</li>
-
-					<li<%= sidebar_current("docs-commands-validate") %>>
-						<a href="/docs/commands/validate.html">validate</a>
-					</li>
-
-					<li<%= sidebar_current("docs-commands-untaint") %>>
-						<a href="/docs/commands/untaint.html">untaint</a>
-					</li>
-				</ul>
-				</li>
-
-				<li<%= sidebar_current(/^docs-import/) %>>
-					<a href="/docs/import/index.html">Import</a>
-					<ul class="nav">
-						<li<%= sidebar_current("docs-import-usage") %>>
-							<a href="/docs/import/usage.html">Usage</a>
-						</li>
-
-						<li<%= sidebar_current("docs-import-importability") %>>
-							<a href="/docs/import/importability.html">Resource Importability</a>
-						</li>
-					</ul>
-				</li>
-
-				<li<%= sidebar_current(/^docs-state/) %>>
-					<a href="/docs/state/index.html">State</a>
-					<ul class="nav">
-						<li<%= sidebar_current("docs-state-import") %>>
-							<a href="/docs/state/import.html">Import Existing Resources</a>
-						</li>
-
-						<li<%= sidebar_current("docs-state-remote") %>>
-							<a href="/docs/state/remote/index.html">Remote State</a>
-						</li>
-					</ul>
-				</li>
-
-				<li<%= sidebar_current(/^docs-providers/) %>>
-				<a href="/docs/providers/index.html">Providers</a>
-				<ul class="nav">
-					<li<%= sidebar_current("docs-providers-atlas") %>>
-					<a href="/docs/providers/atlas/index.html">Atlas</a>
-					</li>
-
-					<li<%= sidebar_current("docs-providers-aws") %>>
-					<a href="/docs/providers/aws/index.html">AWS</a>
-					</li>
-
-					<li<%= sidebar_current("docs-providers-azure") %>>
-					<a href="/docs/providers/azure/index.html">Azure (Service Management)</a>
-					</li>
-
-					<li<%= sidebar_current("docs-providers-azurerm") %>>
-					<a href="/docs/providers/azurerm/index.html">Azure (Resource Manager)</a>
-					</li>
-
-					<li<%= sidebar_current("docs-providers-chef") %>>
-					<a href="/docs/providers/chef/index.html">Chef</a>
-					</li>
-
-					<li<%= sidebar_current("docs-providers-clc") %>>
-					<a href="/docs/providers/clc/index.html">CenturyLinkCloud</a>
-					</li>
-
-					<li<%= sidebar_current("docs-providers-cloudflare") %>>
-					<a href="/docs/providers/cloudflare/index.html">CloudFlare</a>
-					</li>
-
-					<li<%= sidebar_current("docs-providers-cloudstack") %>>
-					<a href="/docs/providers/cloudstack/index.html">CloudStack</a>
-					</li>
-
-					<li<%= sidebar_current("docs-providers-cobbler") %>>
-					<a href="/docs/providers/cobbler/index.html">Cobbler</a>
-					</li>
-
-					<li<%= sidebar_current("docs-providers-consul") %>>
-					<a href="/docs/providers/consul/index.html">Consul</a>
-					</li>
-
-					<li<%= sidebar_current("docs-providers-datadog") %>>
-						<a href="/docs/providers/datadog/index.html">Datadog</a>
-					</li>
-
-					<li<%= sidebar_current("docs-providers-do") %>>
-					<a href="/docs/providers/do/index.html">DigitalOcean</a>
-					</li>
-
-					<li<%= sidebar_current("docs-providers-dme") %>>
-					<a href="/docs/providers/dme/index.html">DNSMadeEasy</a>
-					</li>
-
-					<li<%= sidebar_current("docs-providers-dnsimple") %>>
-					<a href="/docs/providers/dnsimple/index.html">DNSimple</a>
-					</li>
-
-					<li<%= sidebar_current("docs-providers-docker") %>>
-					<a href="/docs/providers/docker/index.html">Docker</a>
-					</li>
-
-					<li<%= sidebar_current("docs-providers-dyn") %>>
-					<a href="/docs/providers/dyn/index.html">Dyn</a>
-					</li>
-
-					<li<%= sidebar_current("docs-providers-github") %>>
-					<a href="/docs/providers/github/index.html">GitHub</a>
-					</li>
-
-					<li<%= sidebar_current("docs-providers-fastly") %>>
-					<a href="/docs/providers/fastly/index.html">Fastly</a>
-					</li>
-
-					<li<%= sidebar_current("docs-providers-google") %>>
-					<a href="/docs/providers/google/index.html">Google Cloud</a>
-					</li>
-
-					<li<%= sidebar_current("docs-providers-grafana") %>>
-					<a href="/docs/providers/grafana/index.html">Grafana</a>
-					</li>
-
-					<li<%= sidebar_current("docs-providers-heroku") %>>
-					<a href="/docs/providers/heroku/index.html">Heroku</a>
-					</li>
-
-					<li<%= sidebar_current("docs-providers-influxdb") %>>
-					<a href="/docs/providers/influxdb/index.html">InfluxDB</a>
-                    </li>
-
-					<li<%= sidebar_current("docs-providers-librato") %>>
-					<a href="/docs/providers/librato/index.html">Librato</a>
-					</li>
-
-					<li<%= sidebar_current("docs-providers-mailgun") %>>
-					<a href="/docs/providers/mailgun/index.html">Mailgun</a>
-					</li>
-
-					<li<%= sidebar_current("docs-providers-mysql") %>>
-					<a href="/docs/providers/mysql/index.html">MySQL</a>
-					</li>
-
-					<li<%= sidebar_current("docs-providers-namecheap") %>>
-					<a href="/docs/providers/namecheap/index.html">Namecheap</a>
-					</li>
-
-					<li<%= sidebar_current("docs-providers-openstack") %>>
-					<a href="/docs/providers/openstack/index.html">OpenStack</a>
-					</li>
-
-					<li<%= sidebar_current("docs-providers-packet") %>>
-					<a href="/docs/providers/packet/index.html">Packet</a>
-					</li>
-
-					<li<%= sidebar_current("docs-providers-postgresql") %>>
-					<a href="/docs/providers/postgresql/index.html">PostgreSQL</a>
-					</li>
-
-					<li<%= sidebar_current("docs-providers-powerdns") %>>
-                    <a href="/docs/providers/powerdns/index.html">PowerDNS</a>
-                    </li>
-
-					<li<%= sidebar_current("docs-providers-random") %>>
-					<a href="/docs/providers/random/index.html">Random</a>
-					</li>
-
-					<li<%= sidebar_current("docs-providers-rundeck") %>>
-					<a href="/docs/providers/rundeck/index.html">Rundeck</a>
-					</li>
-
-                    <li<%= sidebar_current("docs-providers-statuscake") %>>
-                        <a href="/docs/providers/statuscake/index.html">StatusCake</a>
-                    </li>
-
-					<li<%= sidebar_current("docs-providers-softlayer") %>>
-					<a href="/docs/providers/softlayer/index.html">SoftLayer</a>
-					</li>
-
-					<li<%= sidebar_current("docs-providers-template") %>>
-					<a href="/docs/providers/template/index.html">Template</a>
-					</li>
-
-					<li<%= sidebar_current("docs-providers-terraform") %>>
-					<a href="/docs/providers/terraform/index.html">Terraform</a>
-					</li>
-
-					<li<%= sidebar_current("docs-providers-tls") %>>
-					<a href="/docs/providers/tls/index.html">TLS</a>
-					</li>
-
-					<li<%= sidebar_current("docs-providers-triton") %>>
-					<a href="/docs/providers/triton/index.html">Triton</a>
-					</li>
-
-					<li<%= sidebar_current("docs-providers-ultradns") %>>
-					<a href="/docs/providers/ultradns/index.html">UltraDNS</a>
-					</li>
-
-					<li<%= sidebar_current("docs-providers-vcd") %>>
-					<a href="/docs/providers/vcd/index.html">VMware vCloud Director</a>
-					</li>
-
-					<li<%= sidebar_current("docs-providers-vsphere") %>>
-					<a href="/docs/providers/vsphere/index.html">VMware vSphere</a>
-					</li>
-				</ul>
-				</li>
-
-				<li<%= sidebar_current(/^docs-provisioners/) %>>
-				<a href="/docs/provisioners/index.html">Provisioners</a>
-				<ul class="nav">
-					<li<%= sidebar_current("docs-provisioners-chef") %>>
-					<a href="/docs/provisioners/chef.html">chef</a>
-					</li>
-
-					<li<%= sidebar_current("docs-provisioners-connection") %>>
-					<a href="/docs/provisioners/connection.html">connection</a>
-					</li>
-
-					<li<%= sidebar_current("docs-provisioners-file") %>>
-					<a href="/docs/provisioners/file.html">file</a>
-					</li>
-
-					<li<%= sidebar_current("docs-provisioners-local") %>>
-					<a href="/docs/provisioners/local-exec.html">local-exec</a>
-					</li>
-
-					<li<%= sidebar_current("docs-provisioners-remote") %>>
-					<a href="/docs/provisioners/remote-exec.html">remote-exec</a>
-					</li>
-
-					<li<%= sidebar_current("docs-provisioners-null-resource") %>>
-					<a href="/docs/provisioners/null_resource.html">null_resource</a>
-					</li>
-				</ul>
-				</li>
-
-				<li<%= sidebar_current(/^docs-modules/) %>>
-				<a href="/docs/modules/index.html">Modules</a>
-				<ul class="nav">
-					<li<%= sidebar_current("docs-modules-usage") %>>
-					<a href="/docs/modules/usage.html">Usage</a>
-					</li>
-
-					<li<%= sidebar_current("docs-modules-sources") %>>
-					<a href="/docs/modules/sources.html">Sources</a>
-					</li>
-
-					<li<%= sidebar_current("docs-modules-create") %>>
-					<a href="/docs/modules/create.html">Creating Modules</a>
-					</li>
-				</ul>
-				</li>
-
-				<li<%= sidebar_current(/^docs-plugins/) %>>
-				<a href="/docs/plugins/index.html">Plugins</a>
-				<ul class="nav">
-					<li<%= sidebar_current("docs-plugins-basics") %>>
-					<a href="/docs/plugins/basics.html">Basics</a>
-					</li>
-
-					<li<%= sidebar_current("docs-plugins-provider") %>>
-					<a href="/docs/plugins/provider.html">Provider</a>
-					</li>
-
-					<li<%= sidebar_current("docs-internals-plugins") %>>
-					<a href="/docs/internals/internal-plugins.html">Internals</a>
-					</li>
-				</ul>
-				</li>
-
-				<li<%= sidebar_current(/^docs-internals/) %>>
-				<a href="/docs/internals/index.html">Internals</a>
-				<ul class="nav">
-					<li<%= sidebar_current("docs-internals-debug") %>>
-					<a href="/docs/internals/debugging.html">Debugging Terraform</a>
-					</li>
-
-					<li<%= sidebar_current("docs-internals-graph") %>>
-					<a href="/docs/internals/graph.html">Resource Graph</a>
-					</li>
-
-					<li<%= sidebar_current("docs-internals-lifecycle") %>>
-					<a href="/docs/internals/lifecycle.html">Resource Lifecycle</a>
-					</li>
-
-					<li<%= sidebar_current("docs-internals-resource-addressing") %>>
-					<a href="/docs/internals/resource-addressing.html">Resource Addressing</a>
-					</li>
-
-					<li<%= sidebar_current("docs-internals-plugins") %>>
-					<a href="/docs/internals/internal-plugins.html">Internal Plugins</a>
-					</li>
-				</ul>
-				</li>
-			</ul>
-		</div>
-	<% end %>
-
-		<%= yield %>
-	<% end %>
-=======
   <% content_for :sidebar do %>
     <ul class="nav docs-sidenav">
       <li<%= sidebar_current("docs-config") %>>
@@ -764,6 +340,10 @@
             <a href="/docs/providers/mysql/index.html">MySQL</a>
           </li>
 
+          <li<%= sidebar_current("docs-providers-namecheap") %>>
+            <a href="/docs/providers/namecheap/index.html">Namecheap</a>
+          </li>
+
           <li<%= sidebar_current("docs-providers-oneandone") %>>
              <a href="/docs/providers/oneandone/index.html">1&1</a>
           </li>
@@ -990,5 +570,4 @@
   <% end %>
 
   <%= yield %>
-<% end %>
->>>>>>> 423bc0df
+<% end %>