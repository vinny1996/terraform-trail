<% wrap_layout :inner do %>
    <% content_for :sidebar do %>
        <div class="docs-sidebar hidden-print affix-top" role="complementary">
          <ul class="nav docs-sidenav">
            <li<%= sidebar_current("docs-state") %>>
              <a href="/docs/state/index.html">&laquo; Documentation Home</a>
            </li>

            <li<%= sidebar_current("docs-state-remote_index") %>>
              <a href="/docs/state/remote/index.html">Remote State</a>
            </li>

<<<<<<< HEAD
                <li<%= sidebar_current(/^docs-state-remote-/) %>>
                    <a href="#">Backends</a>
                    <ul class="nav nav-visible">
						<li<%= sidebar_current("docs-state-remote-artifactory") %>>
							<a href="/docs/state/remote/artifactory.html">artifactory</a>
						</li>
						<li<%= sidebar_current("docs-state-remote-atlas") %>>
							<a href="/docs/state/remote/atlas.html">atlas</a>
						</li>
						<li<%= sidebar_current("docs-state-remote-consul") %>>
							<a href="/docs/state/remote/consul.html">consul</a>
						</li>
						<li<%= sidebar_current("docs-state-remote-etcd") %>>
							<a href="/docs/state/remote/etcd.html">etcd</a>
						</li>
						<li<%= sidebar_current("docs-state-remote-gcs") %>>
							<a href="/docs/state/remote/gcs.html">gcs</a>
						</li>
						<li<%= sidebar_current("docs-state-remote-http") %>>
							<a href="/docs/state/remote/http.html">http</a>
						</li>
						<li<%= sidebar_current("docs-state-remote-s3") %>>
							<a href="/docs/state/remote/s3.html">s3</a>
						</li>
					</ul>
				</li>
			</ul>
		</div>
=======
            <li<%= sidebar_current(/^docs-state-remote-/) %>>
              <a href="#">Backends</a>
              <ul class="nav nav-visible">
                <li<%= sidebar_current("docs-state-remote-artifactory") %>>
                  <a href="/docs/state/remote/artifactory.html">artifactory</a>
                </li>
                <li<%= sidebar_current("docs-state-remote-atlas") %>>
                  <a href="/docs/state/remote/atlas.html">atlas</a>
                </li>
                <li<%= sidebar_current("docs-state-remote-azure") %>>
                  <a href="/docs/state/remote/azure.html">azure</a>
                </li>
                <li<%= sidebar_current("docs-state-remote-consul") %>>
                  <a href="/docs/state/remote/consul.html">consul</a>
                </li>
                <li<%= sidebar_current("docs-state-remote-etcd") %>>
                  <a href="/docs/state/remote/etcd.html">etcd</a>
                </li>
                <li<%= sidebar_current("docs-state-remote-gcs") %>>
                  <a href="/docs/state/remote/gcs.html">gcs</a>
                </li>
                <li<%= sidebar_current("docs-state-remote-http") %>>
                  <a href="/docs/state/remote/http.html">http</a>
                </li>
                <li<%= sidebar_current("docs-state-remote-s3") %>>
                  <a href="/docs/state/remote/s3.html">s3</a>
                </li>
                <li<%= sidebar_current("docs-state-remote-swift") %>>
                  <a href="/docs/state/remote/swift.html">swift</a>
                </li>
              </ul>
            </li>
          </ul>
        </div>
>>>>>>> a2dcb44e
    <% end %>

    <%= yield %>
<% end %><|MERGE_RESOLUTION|>--- conflicted
+++ resolved
@@ -10,36 +10,6 @@
               <a href="/docs/state/remote/index.html">Remote State</a>
             </li>
 
-<<<<<<< HEAD
-                <li<%= sidebar_current(/^docs-state-remote-/) %>>
-                    <a href="#">Backends</a>
-                    <ul class="nav nav-visible">
-						<li<%= sidebar_current("docs-state-remote-artifactory") %>>
-							<a href="/docs/state/remote/artifactory.html">artifactory</a>
-						</li>
-						<li<%= sidebar_current("docs-state-remote-atlas") %>>
-							<a href="/docs/state/remote/atlas.html">atlas</a>
-						</li>
-						<li<%= sidebar_current("docs-state-remote-consul") %>>
-							<a href="/docs/state/remote/consul.html">consul</a>
-						</li>
-						<li<%= sidebar_current("docs-state-remote-etcd") %>>
-							<a href="/docs/state/remote/etcd.html">etcd</a>
-						</li>
-						<li<%= sidebar_current("docs-state-remote-gcs") %>>
-							<a href="/docs/state/remote/gcs.html">gcs</a>
-						</li>
-						<li<%= sidebar_current("docs-state-remote-http") %>>
-							<a href="/docs/state/remote/http.html">http</a>
-						</li>
-						<li<%= sidebar_current("docs-state-remote-s3") %>>
-							<a href="/docs/state/remote/s3.html">s3</a>
-						</li>
-					</ul>
-				</li>
-			</ul>
-		</div>
-=======
             <li<%= sidebar_current(/^docs-state-remote-/) %>>
               <a href="#">Backends</a>
               <ul class="nav nav-visible">
@@ -74,7 +44,6 @@
             </li>
           </ul>
         </div>
->>>>>>> a2dcb44e
     <% end %>
 
     <%= yield %>
