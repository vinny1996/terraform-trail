--- conflicted
+++ resolved
@@ -49,15 +49,10 @@
 * `name` - (Optional, Forces new resource) The profile's name. If omitted, Terraform will assign a random, unique name.
 * `name_prefix` - (Optional, Forces new resource) Creates a unique name beginning with the specified prefix. Conflicts with `name`.
 * `path` - (Optional, default "/") Path in which to create the profile.
-<<<<<<< HEAD
-* `role` - (Optional) The role name to include in the profile. This.
 * `roles` - (**Deprecated**)
 A list of role names to include in the profile.  The current default is 1.  If you see an error message similar to `Cannot exceed quota for InstanceSessionsPerInstanceProfile: 1`, then you must contact AWS support and ask for a limit increase.
  WARNING: This is deprecated since [version 0.9.3 (April 12, 2017)](https://github.com/hashicorp/terraform/blob/master/CHANGELOG.md#093-april-12-2017), as >= 2 roles are not possible. See [issue #11575](https://github.com/hashicorp/terraform/issues/11575).
-=======
-* `roles` - (Optional) A list of role names to include in the profile.  The current default is 1.  If you see an error message similar to `Cannot exceed quota for InstanceSessionsPerInstanceProfile: 1`, then you must contact AWS support and ask for a limit increase. `WARNING: This will be deprecated in a future version of Terraform`.
 * `role` - (Optional) The role name to include in the profile.
->>>>>>> fd1b430e
 
 ## Attribute Reference
 
