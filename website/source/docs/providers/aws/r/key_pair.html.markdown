---
layout: "aws"
page_title: "AWS: aws_key_pair"
sidebar_current: "docs-aws-resource-key-pair"
description: |-
  Provides a Key Pair resource. Currently this supports importing an existing key pair but not creating a new key pair.
---

# aws\_key\_pair

Provides an [EC2 key pair](https://docs.aws.amazon.com/AWSEC2/latest/UserGuide/ec2-key-pairs.html) resource. A key pair is used to control login access to EC2 instances. 

Currently this resource only supports importing an existing key pair, not creating a new key pair.

When importing an existing key pair the public key material may be in any format supported by AWS. Supported formats (per the [AWS documentation](https://docs.aws.amazon.com/AWSEC2/latest/UserGuide/ec2-key-pairs.html#how-to-generate-your-own-key-and-import-it-to-aws)) are:

* OpenSSH public key format (the format in ~/.ssh/authorized_keys)
* Base64 encoded DER format
* SSH public key file format as specified in RFC4716

## Example Usage

```
resource "aws_key_pair" "deployer" {
  key_name = "deployer-key" 
  public_key = "ssh-rsa AAAAB3NzaC1yc2EAAAADAQABAAABAQD3F6tyPEFEzV0LX3X8BsXdMsQz1x2cEikKDEY0aIj41qgxMCP/iteneqXSIFZBp5vizPvaoIR3Um9xK7PGoW8giupGn+EPuxIA4cDM4vzOqOkiMPhz5XK0whEjkVzTo4+S0puvDZuwIsdiW9mxhJc7tgBNL0cYlWSYVkz4G/fslNfRPW5mYAM49f4fhtxPb5ok4Q2Lg9dPKVHO/Bgeu5woMc7RY0p1ej6D4CKFE6lymSDJpW0YHX/wqE9+cfEauh7xZcG0q9t2ta6F6fmX0agvpFyZo8aFbXeUBr7osSCJNgvavWbM/06niWrOvYX2xwWdhXmXSrbX8ZbabVohBK41 email@example.com"
}
```

## Argument Reference

The following arguments are supported:

<<<<<<< HEAD
* `key_name` - (Optional) The name for the key pair.
* `key_name_prefix` - (Optional) Creates a unique name beginning with the specified prefix. Conflicts with `key_name`.
* `public_key` - (Required) The public key material.
=======
* `public_key` - (Required) The public key material. 
* `key_name` - (Optional) The name for the key pair.
>>>>>>> d6d3e519

## Attributes Reference

The following attributes are exported:

* `key_name` - The key pair name.
* `fingerprint` - The MD5 public key fingerprint as specified in section 4 of RFC 4716.

## Import

Key Pairs can be imported using the `key_name`, e.g. 

```
$ terraform import aws_key_pair.deployer deployer-key
```<|MERGE_RESOLUTION|>--- conflicted
+++ resolved
@@ -31,14 +31,9 @@
 
 The following arguments are supported:
 
-<<<<<<< HEAD
 * `key_name` - (Optional) The name for the key pair.
 * `key_name_prefix` - (Optional) Creates a unique name beginning with the specified prefix. Conflicts with `key_name`.
 * `public_key` - (Required) The public key material.
-=======
-* `public_key` - (Required) The public key material. 
-* `key_name` - (Optional) The name for the key pair.
->>>>>>> d6d3e519
 
 ## Attributes Reference
 
