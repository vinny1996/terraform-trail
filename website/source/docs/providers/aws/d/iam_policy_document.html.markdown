---
layout: "aws"
page_title: "AWS: aws_iam_policy_document"
sidebar_current: "docs-aws-datasource-iam-policy-document"
description: |-
  Generates an IAM policy document in JSON format
---

# aws\_iam\_policy\_document

Generates an IAM policy document in JSON format.

This is a data source which can be used to construct a JSON representation of
an IAM policy document, for use with resources which expect policy documents,
such as the `aws_iam_policy` resource.

```
data "aws_iam_policy_document" "example" {
  statement {
    sid = "1"

    actions = [
      "s3:ListAllMyBuckets",
      "s3:GetBucketLocation",
    ]

    resources = [
      "arn:aws:s3:::*",
    ]
  }

  statement {
    actions = [
      "s3:ListBucket",
    ]

    resources = [
      "arn:aws:s3:::${var.s3_bucket_name}",
    ]

    condition {
      test     = "StringLike"
      variable = "s3:prefix"

      values = [
        "",
        "home/",
        "home/&{aws:username}/",
      ]
    }
  }

  statement {
    actions = [
      "s3:*",
    ]

    resources = [
      "arn:aws:s3:::${var.s3_bucket_name}/home/&{aws:username}",
      "arn:aws:s3:::${var.s3_bucket_name}/home/&{aws:username}/*",
    ]
  }
}

resource "aws_iam_policy" "example" {
  name   = "example_policy"
  path   = "/"
  policy = "${data.aws_iam_policy_document.example.json}"
}
```

Using this data source to generate policy documents is *optional*. It is also
valid to use literal JSON strings within your configuration, or to use the
`file` interpolation function to read a raw JSON policy document from a file.

## Argument Reference

The following arguments are supported:

* `policy_id` (Optional) - An ID for the policy document.
* `statement` (Required) - A nested configuration block (described below)
  configuring one *statement* to be included in the policy document.

Each document configuration must have one or more `statement` blocks, which
each accept the following arguments:

* `sid` (Optional) - An ID for the policy statement.
* `effect` (Optional) - Either "Allow" or "Deny", to specify whether this
  statement allows or denies the given actions. The default is "Allow".
* `actions` (Optional) - A list of actions that this statement either allows
  or denies. For example, ``["ec2:RunInstances", "s3:*"]``.
* `not_actions` (Optional) - A list of actions that this statement does *not*
  apply to. Used to apply a policy statement to all actions *except* those
  listed.
* `resources` (Optional) - A list of resource ARNs that this statement applies
  to. This is required by AWS if used for an IAM policy.
* `not_resources` (Optional) - A list of resource ARNs that this statement
  does *not* apply to. Used to apply a policy statement to all resources
  *except* those listed.
* `principals` (Optional) - A nested configuration block (described below)
  specifying a resource (or resource pattern) to which this statement applies.
* `not_principals` (Optional) - Like `principals` except gives resources that
  the statement does *not* apply to.
* `condition` (Optional) - A nested configuration block (described below)
  that defines a further, possibly-service-specific condition that constrains
  whether this statement applies.

Each policy may have either zero or more `principals` blocks or zero or more
`not_principals` blocks, both of which each accept the following arguments:

* `type` (Required) The type of principal. For AWS accounts this is "AWS".
* `identifiers` (Required) List of identifiers for principals. When `type`
  is "AWS", these are IAM user or role ARNs.

Each policy statement may have zero or more `condition` blocks, which each
accept the following arguments:

* `test` (Required) The name of the
  [IAM condition type](http://docs.aws.amazon.com/IAM/latest/UserGuide/reference_policies_elements.html#AccessPolicyLanguage_ConditionType)
  to evaluate.
* `variable` (Required) The name of a
  [Context Variable](http://docs.aws.amazon.com/IAM/latest/UserGuide/reference_policies_elements.html#AvailableKeys)
  to apply the condition to. Context variables may either be standard AWS
  variables starting with `aws:`, or service-specific variables prefixed with
  the service name.
* `values` (Required) The values to evaluate the condition against. If multiple
  values are provided, the condition matches if at least one of them applies.
  (That is, the tests are combined with the "OR" boolean operation.)

When multiple `condition` blocks are provided, they must *all* evaluate to true
for the policy statement to apply. (In other words, the conditions are combined
with the "AND" boolean operation.)

## Context Variable Interpolation

The IAM policy document format allows context variables to be interpolated
into various strings within a statement. The native IAM policy document format
uses `${...}`-style syntax that is in conflict with Terraform's interpolation
syntax, so this data source instead uses `&{...}` syntax for interpolations that
should be processed by AWS rather than by Terraform.

## Attributes Reference

The following attribute is exported:

* `json` - The above arguments serialized as a standard JSON policy document.

## Example with Multiple Principals

Showing how you can use this as an assume role policy as well as showing how you can specify multiple principal blocks with different types.

```
data "aws_iam_policy_document" "event_stream_bucket_role_assume_role_policy" {
  statement {
<<<<<<< HEAD
    actions = [ "sts:AssumeRole" ]

    principals {
      	type = "Service"
      	identifiers = ["firehose.amazonaws.com"]
    }

    principals {
    	type = "AWS"
    	identifiers = ["${var.trusted_role_arn}"]
=======
    actions = ["sts:AssumeRole"]

    principals {
      type        = "Service"
      identifiers = ["firehose.amazonaws.com"]
    }

    principals {
      type        = "AWS"
      identifiers = ["${var.trusted_role_arn}"]
>>>>>>> c7cc1525
    }
  }
}
```<|MERGE_RESOLUTION|>--- conflicted
+++ resolved
@@ -152,18 +152,6 @@
 ```
 data "aws_iam_policy_document" "event_stream_bucket_role_assume_role_policy" {
   statement {
-<<<<<<< HEAD
-    actions = [ "sts:AssumeRole" ]
-
-    principals {
-      	type = "Service"
-      	identifiers = ["firehose.amazonaws.com"]
-    }
-
-    principals {
-    	type = "AWS"
-    	identifiers = ["${var.trusted_role_arn}"]
-=======
     actions = ["sts:AssumeRole"]
 
     principals {
@@ -174,7 +162,6 @@
     principals {
       type        = "AWS"
       identifiers = ["${var.trusted_role_arn}"]
->>>>>>> c7cc1525
     }
   }
 }
