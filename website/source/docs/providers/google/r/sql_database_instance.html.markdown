---
layout: "google"
page_title: "Google: google_sql_database_instance"
sidebar_current: "docs-google-sql-database-instance"
description: |-
  Creates a new SQL database instance in Google Cloud SQL.
---

# google\_sql\_database\_instance

Creates a new Google SQL Database Instance. For more information, see the [official documentation](https://cloud.google.com/sql/), or the [JSON API](https://cloud.google.com/sql/docs/admin-api/v1beta4/instances).

~> **NOTE on `google_sql_database_instance`:** - Second-generation instances include a
default 'root'@'%' user with no password. This user will be deleted by Terraform on
instance creation. You should use a `google_sql_user` to define a customer user with
a restricted host and strong password.


## Example Usage

Example creating a SQL Database.

```js
resource "google_sql_database_instance" "master" {
  name = "master-instance"

  settings {
    tier = "D0"
  }
}
```

## Argument Reference

The following arguments are supported:

* `region` - (Required) The region the instance will sit in. Note, this does
    not line up with the Google Compute Engine (GCE) regions - your options are
    `us-central`, `asia-west1`, `europe-west1`, and `us-east1`.

* `settings` - (Required) The settings to use for the database. The
    configuration is detailed below.

- - -

* `database_version` - (Optional, Default: `MYSQL_5_6`) The MySQL version to
    use. Can be either `MYSQL_5_6` or `MYSQL_5_7` for second-generation
    instances, or `MYSQL_5_5` or `MYSQL_5_6` for first-generation instances.
    See Google's [Second Generation Capabilities](https://cloud.google.com/sql/docs/1st-2nd-gen-differences)
    for more information.

* `name` - (Optional, Computed) The name of the instance. If the name is left
    blank, Terraform will randomly generate one when the instance is first
    created. This is done because after a name is used, it cannot be reused for
    up to [one week](https://cloud.google.com/sql/docs/delete-instance).

* `master_instance_name` - (Optional) The name of the instance that will act as
    the master in the replication setup. Note, this requires the master to have
    `binary_log_enabled` set, as well as existing backups.

* `project` - (Optional) The project in which the resource belongs. If it
    is not provided, the provider project is used.

* `replica_configuration` - (Optional) The configuration for replication. The
    configuration is detailed below.

The required `settings` block supports:

* `tier` - (Required) The machine tier (First Generation) or type (Second Generation) to use. See
    [tiers](https://cloud.google.com/sql/docs/admin-api/v1beta4/tiers) for more details and
    supported versions.

* `activation_policy` - (Optional) This specifies when the instance should be
    active. Can be either `ALWAYS`, `NEVER` or `ON_DEMAND`.

* `authorized_gae_applications` - (Optional) A list of Google App Engine (GAE)
    project names that are allowed to access this instance.

* `crash_safe_replication` - (Optional) Specific to read instances, indicates
    when crash-safe replication flags are enabled.

* `disk_autoresize` - (Optional, Second Generation, Default: `false`) Configuration to increase storage size automatically.

* `disk_size` - (Optional, Second Generation, Default: `10`) The size of data disk, in GB. Size of a running instance cannot be reduced but can be increased.

* `disk_type` - (Optional, Second Generation, Default: `PD_SSD`) The type of data disk: PD_SSD or PD_HDD.

<<<<<<< HEAD
* `pricing_plan` - (Optional) Pricing plan for this instance, can be one of
=======
* `pricing_plan` - (Optional, First Generation) Pricing plan for this instance, can be one of
>>>>>>> c7cc1525
    `PER_USE` or `PACKAGE`.

* `replication_type` - (Optional) Replication type for this instance, can be one
    of `ASYNCHRONOUS` or `SYNCHRONOUS`.

The optional `settings.database_flags` sublist supports:

* `name` - (Optional) Name of the flag.

* `value` - (Optional) Value of the flag.

The optional `settings.backup_configuration` subblock supports:

* `binary_log_enabled` - (Optional) True iff binary logging is enabled. If
    `logging` is false, this must be as well.

* `enabled` - (Optional) True iff backup configuration is enabled.

* `start_time` - (Optional) `HH:MM` format time indicating when backup
    configuration starts.

The optional `settings.ip_configuration` subblock supports:

* `ipv4_enabled` - (Optional) True iff the instance should be assigned an IP
    address.

* `require_ssl` - (Optional) True iff mysqld should default to `REQUIRE X509`
    for users connecting over IP.

The optional `settings.ip_configuration.authorized_networks[]` sublist supports:

* `expiration_time` - (Optional) The [RFC 3339](https://tools.ietf.org/html/rfc3339)
  formatted date time string indicating when this whitelist expires.

* `name` - (Optional) A name for this whitelist entry.

* `value` - (Optional) A CIDR notation IPv4 or IPv6 address that is allowed to
    access this instance. Must be set even if other two attributes are not for
    the whitelist to become active.

The optional `settings.location_preference` subblock supports:

* `follow_gae_application` - (Optional) A GAE application whose zone to remain
    in. Must be in the same region as this instance.

* `zone` - (Optional) The preferred compute engine
    [zone](https://cloud.google.com/compute/docs/zones?hl=en).

The optional `settings.maintenance_window` subblock for Second Generation
instances declares a one-hour [maintenance window](https://cloud.google.com/sql/docs/instance-settings?hl=en#maintenance-window-2ndgen)
when an Instance can automatically restart to apply updates. It supports:

* `day` - (Optional) Day of week (`1-7`), starting on Monday

* `hour` - (Optional) Hour of day (`0-23`), ignored if `day` not set

* `update_track` - (Optional) Receive updates earlier (`canary`) or later 
(`stable`)

The optional `replica_configuration` block must have `master_instance_name` set
to work, cannot be updated, and supports:

* `ca_certificate` - (Optional) PEM representation of the trusted CA's x509
    certificate.

* `client_certificate` - (Optional) PEM representation of the slave's x509
    certificate.

* `client_key` - (Optional) PEM representation of the slave's private key. The
    corresponding public key in encoded in the `client_certificate`.

* `connect_retry_interval` - (Optional, Default: 60) The number of seconds
    between connect retries.

* `dump_file_path` - (Optional) Path to a SQL file in GCS from which slave
    instances are created. Format is `gs://bucket/filename`.

* `master_heartbeat_period` - (Optional) Time in ms between replication
    heartbeats.

* `password` - (Optional) Password for the replication connection.

* `sslCipher` - (Optional) Permissible ciphers for use in SSL encryption.

* `username` - (Optional) Username for replication connection.

* `verify_server_certificate` - (Optional) True iff the master's common name
    value is checked during the SSL handshake.

## Attributes Reference

In addition to the arguments listed above, the following computed attributes are
exported:

* `ip_address.0.ip_address` - The IPv4 address assigned.

* `ip_address.0.time_to_retire` - The time this IP address will be retired, in RFC
    3339 format.

* `self_link` - The URI of the created resource.

* `settings.version` - Used to make sure changes to the `settings` block are
    atomic.<|MERGE_RESOLUTION|>--- conflicted
+++ resolved
@@ -85,11 +85,7 @@
 
 * `disk_type` - (Optional, Second Generation, Default: `PD_SSD`) The type of data disk: PD_SSD or PD_HDD.
 
-<<<<<<< HEAD
-* `pricing_plan` - (Optional) Pricing plan for this instance, can be one of
-=======
 * `pricing_plan` - (Optional, First Generation) Pricing plan for this instance, can be one of
->>>>>>> c7cc1525
     `PER_USE` or `PACKAGE`.
 
 * `replication_type` - (Optional) Replication type for this instance, can be one
