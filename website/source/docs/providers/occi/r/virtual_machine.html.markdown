---
layout: "occi"
page_title: "OCCI: occi_virtual_machine"
sidebar_current: "docs-occi-resource-virtual-machine"
description: |-
  Provides a OCCI Virtual Machine resource. This can be used to create and delete virtual machines.
---

# occi\_virtual\_machine

Provides a OCCI Virtual Machine resource. This can be used to create and delete virtual machines.

## Example Usage

```
# Create a new virtual machine
resource "occi_virtual_machine" "vm" {
  image_template = ".../os_tpl#uuid_egi_centos_7_fedcloud_warg_149"
  resource_template = ".../flavour/1.0#large"
  endpoint = "..."
<<<<<<< HEAD
  name = "test_vm_micro"
=======
  name = "test_vm_large"
>>>>>>> 3f875d7c
  x509 = "/tmp/x509up_u1000"
  init_file = "/home/cloud-user/context"
}
```

## Argument Reference

The following arguments are supported:

* `image_template` - (Required) VM image template
* `resource_template` - (Required) VM resource template
* `name` - (Required) VM name
* `endpoint` - (Required) OCCI endpoint site
* `x509` - (Required) The VOMS proxy file for authentication
* `init_file` - (Required) [Cloud-init](https://cloudinit.readthedocs.io/en/latest/) file
* `storage_size` - (Optional) Size of block storage in GB to link to VM.
* `network` - (Optional) Connect VM to existing network. Required for some OCCI endpoints.

## Attributes Reference

The following attributes are exported:

* `image_template` - The image template of VM
* `resource_template` - The resource template of VM
* `name`- The name of VM
* `endpoint` - The OCCI endpoint of VM
* `vm_id` - The ID of VM
* `storage_size` - The size of linked block storage in GB
* `storage_id` - The ID of linked block storage
* `ip_address` - The IPv4 address<|MERGE_RESOLUTION|>--- conflicted
+++ resolved
@@ -18,11 +18,7 @@
   image_template = ".../os_tpl#uuid_egi_centos_7_fedcloud_warg_149"
   resource_template = ".../flavour/1.0#large"
   endpoint = "..."
-<<<<<<< HEAD
-  name = "test_vm_micro"
-=======
   name = "test_vm_large"
->>>>>>> 3f875d7c
   x509 = "/tmp/x509up_u1000"
   init_file = "/home/cloud-user/context"
 }
