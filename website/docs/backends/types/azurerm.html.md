--- conflicted
+++ resolved
@@ -77,7 +77,6 @@
 
 -> **NOTE:** When using a Service Principal or an Access Key - we recommend using a [Partial Configuration](/docs/backends/config.html) for the credentials.
 
-<<<<<<< HEAD
 When using an Azure Key Vault key to encrypt the blob used by the Terraform's State file:
 
 ```hcl
@@ -91,10 +90,7 @@
 }
 ```
 
-## Example Referencing
-=======
 ## Data Source Configuration
->>>>>>> 7222bad5
 
 When authenticating using a Service Principall (either with a Client Certificate or a Client Secret):
 
