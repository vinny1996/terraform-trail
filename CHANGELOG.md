--- conflicted
+++ resolved
@@ -1,10 +1,3 @@
-<<<<<<< HEAD
-**TEMPORARY NOTE:** The "master" branch CHANGELOG also includes any changes
-in the branch "0-8-stable". The "master" branch is currently a development
-branch for the next major version of Terraform.
-
-## 0.9.0 (unreleased)
-=======
 ## 0.9.1 (unreleased)
 
 BACKWARDS IMCOMPATIBILITIES / NOTES:
@@ -227,7 +220,6 @@
  * providers/terraform: remote state data source works with new backends ([#12173](https://github.com/hashicorp/terraform/issues/12173))
 
 ## 0.9.0-beta1 (February 15, 2017)
->>>>>>> c7cc1525
 
 BACKWARDS INCOMPATIBILITIES / NOTES:
 
@@ -235,29 +227,16 @@
    (from a prior remote state), it cannot be used with prior Terraform versions.
    Remote backends themselves are fully backwards compatible with prior
    Terraform versions.
-<<<<<<< HEAD
- * provider/aws: `aws_db_instance` now defaults to making a final snapshot on delete. 
-=======
  * provider/aws: `aws_db_instance` now defaults to making a final snapshot on delete
  * provider/aws: `aws_rds_cluster` now defaults to making a final snapshot on delete
  * provider/aws: `aws_redshift_cluster` now defaults to making a final snapshot on delete
  * provider/aws: Deprecated fields `kinesis_endpoint` & `dynamodb_endpoint` were removed. Use `kinesis` & `dynamodb` inside the `endpoints` block instead. ([#11778](https://github.com/hashicorp/terraform/issues/11778))
  * provider/datadog: `datadog_monitor` now defaults `notify_no_data` to `false` as per the datadog API
->>>>>>> c7cc1525
 
 FEATURES:
 
  * **Remote Backends:** This is a successor to "remote state" and includes
    file-based configuration, an improved setup process (just run `terraform init`),
-<<<<<<< HEAD
-   no more local caching of remote state, and more. [GH-11286]
- * **Destroy Provisioners:** Provisioners can now be configured to run
-   on resource destruction. [GH-11329]
-
-IMPROVEMENTS:
-
- * core: Data source values can now be used as part of a `count` calculation. [GH-11482]
-=======
    no more local caching of remote state, and more. ([#11286](https://github.com/hashicorp/terraform/issues/11286))
  * **Destroy Provisioners:** Provisioners can now be configured to run
    on resource destruction. ([#11329](https://github.com/hashicorp/terraform/issues/11329))
@@ -268,23 +247,10 @@
 
  * core: Data source values can now be used as part of a `count` calculation. ([#11482](https://github.com/hashicorp/terraform/issues/11482))
  * command: CLI args can be specified via env vars. Specify `TF_CLI_ARGS` or `TF_CLI_ARGS_name` (where name is the name of a command) to specify additional CLI args ([#11922](https://github.com/hashicorp/terraform/issues/11922))
->>>>>>> c7cc1525
  * command/init: previous behavior is retained, but init now also configures
    the new remote backends as well as downloads modules. It is the single
    command to initialize a new or existing Terraform configuration.
  * provisioners: All provisioners now respond very quickly to interrupts for
-<<<<<<< HEAD
-   fast cancellation. [GH-10934]
- * provider/aws: Set aws_db_cluster to snapshot by default [GH-11668]
- * provider/vault: read vault token from `~/.vault-token` as a fallback for the
-   `VAULT_TOKEN` environment variable. [GH-11529]
-
-BUG FIXES:
-
- * provider/cloudstack: Ensure consistent hashes of `cloudstack_port_forward` forward items. [GH-11546]
-
-## 0.8.6 (unreleased)
-=======
    fast cancellation. ([#10934](https://github.com/hashicorp/terraform/issues/10934))
  * provider/aws: Set aws_db_cluster to snapshot by default ([#11668](https://github.com/hashicorp/terraform/issues/11668))
  * provider/aws: Enable final snapshots for aws_rds_cluster by default ([#11694](https://github.com/hashicorp/terraform/issues/11694))
@@ -530,7 +496,6 @@
  * provider/vsphere: vSphere virtual machine don't ignore VM power on errors ([#11604](https://github.com/hashicorp/terraform/issues/11604))
  * provisioner/remote-exec: Revert change in 0.8.5 that treated each line as a script since that doesn't work for stateful scripts. ([#11692](https://github.com/hashicorp/terraform/issues/11692))
  * provisioner/chef: Attributes JSON coming from computed source validates ([#11502](https://github.com/hashicorp/terraform/issues/11502))
->>>>>>> c7cc1525
 
 ## 0.8.5 (26 January 2017)
 
@@ -658,11 +623,7 @@
 
 BUG FIXES:
 
-<<<<<<< HEAD
- * core: Properly expand sets as lists from a flatmap [[#11042](https://github.com/hashicorp/terraform/issues/11042)]
-=======
  * core: Properly expand sets as lists from a flatmap ([#11042](https://github.com/hashicorp/terraform/issues/11042))
->>>>>>> c7cc1525
  * core: Disallow root modules named "root" as a temporary workaround ([#11099](https://github.com/hashicorp/terraform/issues/11099))
  * command/fmt: Lists of heredocs format properly ([#10947](https://github.com/hashicorp/terraform/issues/10947))
  * command/graph: Fix crash when `-type=legacy` ([#11095](https://github.com/hashicorp/terraform/issues/11095))
