package remote

import (
	"bytes"
	"encoding/json"
	"fmt"
	"io"
	"log"
	"os"
	"strconv"
	"time"

	"github.com/aws/aws-sdk-go/aws"
	"github.com/aws/aws-sdk-go/aws/awserr"
	"github.com/aws/aws-sdk-go/aws/session"
	"github.com/aws/aws-sdk-go/service/dynamodb"
	"github.com/aws/aws-sdk-go/service/s3"
	"github.com/hashicorp/go-cleanhttp"
	"github.com/hashicorp/go-multierror"
	uuid "github.com/hashicorp/go-uuid"
	terraformAws "github.com/hashicorp/terraform/builtin/providers/aws"
	"github.com/hashicorp/terraform/state"
)

func s3Factory(conf map[string]string) (Client, error) {
	bucketName, ok := conf["bucket"]
	if !ok {
		return nil, fmt.Errorf("missing 'bucket' configuration")
	}

	keyName, ok := conf["key"]
	if !ok {
		return nil, fmt.Errorf("missing 'key' configuration")
	}

	endpoint, ok := conf["endpoint"]
	if !ok {
		endpoint = os.Getenv("AWS_S3_ENDPOINT")
	}

	regionName, ok := conf["region"]
	if !ok {
		regionName = os.Getenv("AWS_DEFAULT_REGION")
		if regionName == "" {
			return nil, fmt.Errorf(
				"missing 'region' configuration or AWS_DEFAULT_REGION environment variable")
		}
	}

	serverSideEncryption := false
	if raw, ok := conf["encrypt"]; ok {
		v, err := strconv.ParseBool(raw)
		if err != nil {
			return nil, fmt.Errorf(
				"'encrypt' field couldn't be parsed as bool: %s", err)
		}

		serverSideEncryption = v
	}

	acl := ""
	if raw, ok := conf["acl"]; ok {
		acl = raw
	}
	kmsKeyID := conf["kms_key_id"]

	var errs []error
	creds, err := terraformAws.GetCredentials(&terraformAws.Config{
		AccessKey:     conf["access_key"],
		SecretKey:     conf["secret_key"],
		Token:         conf["token"],
		Profile:       conf["profile"],
		CredsFilename: conf["shared_credentials_file"],
		AssumeRoleARN: conf["role_arn"],
	})
	if err != nil {
		return nil, err
	}

	// Call Get to check for credential provider. If nothing found, we'll get an
	// error, and we can present it nicely to the user
	_, err = creds.Get()
	if err != nil {
		if awsErr, ok := err.(awserr.Error); ok && awsErr.Code() == "NoCredentialProviders" {
			errs = append(errs, fmt.Errorf(`No valid credential sources found for AWS S3 remote.
Please see https://www.terraform.io/docs/state/remote/s3.html for more information on
providing credentials for the AWS S3 remote`))
		} else {
			errs = append(errs, fmt.Errorf("Error loading credentials for AWS S3 remote: %s", err))
		}
		return nil, &multierror.Error{Errors: errs}
	}

	awsConfig := &aws.Config{
		Credentials: creds,
		Endpoint:    aws.String(endpoint),
		Region:      aws.String(regionName),
		HTTPClient:  cleanhttp.DefaultClient(),
	}
	sess := session.New(awsConfig)
	nativeClient := s3.New(sess)
	dynClient := dynamodb.New(sess)

	return &S3Client{
		nativeClient:         nativeClient,
		bucketName:           bucketName,
		keyName:              keyName,
		serverSideEncryption: serverSideEncryption,
		acl:                  acl,
		kmsKeyID:             kmsKeyID,
		dynClient:            dynClient,
		lockTable:            conf["lock_table"],
	}, nil
}

type S3Client struct {
	nativeClient         *s3.S3
	bucketName           string
	keyName              string
	serverSideEncryption bool
	acl                  string
	kmsKeyID             string
	dynClient            *dynamodb.DynamoDB
	lockTable            string
}

func (c *S3Client) Get() (*Payload, error) {
	output, err := c.nativeClient.GetObject(&s3.GetObjectInput{
		Bucket: &c.bucketName,
		Key:    &c.keyName,
	})

	if err != nil {
		if awserr := err.(awserr.Error); awserr != nil {
			if awserr.Code() == "NoSuchKey" {
				return nil, nil
			} else {
				return nil, err
			}
		} else {
			return nil, err
		}
	}

	defer output.Body.Close()

	buf := bytes.NewBuffer(nil)
	if _, err := io.Copy(buf, output.Body); err != nil {
		return nil, fmt.Errorf("Failed to read remote state: %s", err)
	}

	payload := &Payload{
		Data: buf.Bytes(),
	}

	// If there was no data, then return nil
	if len(payload.Data) == 0 {
		return nil, nil
	}

	return payload, nil
}

func (c *S3Client) Put(data []byte) error {
	contentType := "application/json"
	contentLength := int64(len(data))

	i := &s3.PutObjectInput{
		ContentType:   &contentType,
		ContentLength: &contentLength,
		Body:          bytes.NewReader(data),
		Bucket:        &c.bucketName,
		Key:           &c.keyName,
	}

	if c.serverSideEncryption {
		if c.kmsKeyID != "" {
			i.SSEKMSKeyId = &c.kmsKeyID
			i.ServerSideEncryption = aws.String("aws:kms")
		} else {
			i.ServerSideEncryption = aws.String("AES256")
		}
	}

	if c.acl != "" {
		i.ACL = aws.String(c.acl)
	}

	log.Printf("[DEBUG] Uploading remote state to S3: %#v", i)

	if _, err := c.nativeClient.PutObject(i); err == nil {
		return nil
	} else {
		return fmt.Errorf("Failed to upload state: %v", err)
	}
}

func (c *S3Client) Delete() error {
	_, err := c.nativeClient.DeleteObject(&s3.DeleteObjectInput{
		Bucket: &c.bucketName,
		Key:    &c.keyName,
	})

	return err
}

<<<<<<< HEAD
func (c *S3Client) Lock(reason string) error {
	if c.lockTable == "" {
		return nil
	}

	stateName := fmt.Sprintf("%s/%s", c.bucketName, c.keyName)

	putParams := &dynamodb.PutItemInput{
		Item: map[string]*dynamodb.AttributeValue{
			"LockID":  {S: aws.String(stateName)},
			"Created": {S: aws.String(time.Now().UTC().Format(time.RFC3339))},
			"Info":    {S: aws.String(reason)},
=======
func (c *S3Client) Lock(info *state.LockInfo) (string, error) {
	if c.lockTable == "" {
		return "", nil
	}

	stateName := fmt.Sprintf("%s/%s", c.bucketName, c.keyName)
	info.Path = stateName

	if info.ID == "" {
		lockID, err := uuid.GenerateUUID()
		if err != nil {
			return "", err
		}

		info.ID = lockID
	}

	putParams := &dynamodb.PutItemInput{
		Item: map[string]*dynamodb.AttributeValue{
			"LockID": {S: aws.String(stateName)},
			"Info":   {S: aws.String(string(info.Marshal()))},
>>>>>>> c7cc1525
		},
		TableName:           aws.String(c.lockTable),
		ConditionExpression: aws.String("attribute_not_exists(LockID)"),
	}
	_, err := c.dynClient.PutItem(putParams)

	if err != nil {
<<<<<<< HEAD
		getParams := &dynamodb.GetItemInput{
			Key: map[string]*dynamodb.AttributeValue{
				"LockID": {S: aws.String(fmt.Sprintf("%s/%s", c.bucketName, c.keyName))},
			},
			ProjectionExpression: aws.String("LockID, Created, Info"),
			TableName:            aws.String(c.lockTable),
		}

		resp, err := c.dynClient.GetItem(getParams)
		if err != nil {
			return fmt.Errorf("s3 state file %q locked, cfailed to retrive info: %s", stateName, err)
		}

		var created, info string
		if v, ok := resp.Item["Created"]; ok && v.S != nil {
			created = *v.S
		}
		if v, ok := resp.Item["Info"]; ok && v.S != nil {
			info = *v.S
		}

		return fmt.Errorf("state file %q locked. created:%s, reason:%s",
			stateName, created, info)

	}
	return nil
}

func (c *S3Client) Unlock() error {
=======
		lockInfo, infoErr := c.getLockInfo()
		if infoErr != nil {
			err = multierror.Append(err, infoErr)
		}

		lockErr := &state.LockError{
			Err:  err,
			Info: lockInfo,
		}
		return "", lockErr
	}
	return info.ID, nil
}

func (c *S3Client) getLockInfo() (*state.LockInfo, error) {
	getParams := &dynamodb.GetItemInput{
		Key: map[string]*dynamodb.AttributeValue{
			"LockID": {S: aws.String(fmt.Sprintf("%s/%s", c.bucketName, c.keyName))},
		},
		ProjectionExpression: aws.String("LockID, Info"),
		TableName:            aws.String(c.lockTable),
	}

	resp, err := c.dynClient.GetItem(getParams)
	if err != nil {
		return nil, err
	}

	var infoData string
	if v, ok := resp.Item["Info"]; ok && v.S != nil {
		infoData = *v.S
	}

	lockInfo := &state.LockInfo{}
	err = json.Unmarshal([]byte(infoData), lockInfo)
	if err != nil {
		return nil, err
	}

	return lockInfo, nil
}

func (c *S3Client) Unlock(id string) error {
>>>>>>> c7cc1525
	if c.lockTable == "" {
		return nil
	}

<<<<<<< HEAD
=======
	lockErr := &state.LockError{}

	// TODO: store the path and lock ID in separate fields, and have proper
	// projection expression only delete the lock if both match, rather than
	// checking the ID from the info field first.
	lockInfo, err := c.getLockInfo()
	if err != nil {
		lockErr.Err = fmt.Errorf("failed to retrieve lock info: %s", err)
		return lockErr
	}
	lockErr.Info = lockInfo

	if lockInfo.ID != id {
		lockErr.Err = fmt.Errorf("lock id %q does not match existing lock", id)
		return lockErr
	}

>>>>>>> c7cc1525
	params := &dynamodb.DeleteItemInput{
		Key: map[string]*dynamodb.AttributeValue{
			"LockID": {S: aws.String(fmt.Sprintf("%s/%s", c.bucketName, c.keyName))},
		},
		TableName: aws.String(c.lockTable),
	}
<<<<<<< HEAD
	_, err := c.dynClient.DeleteItem(params)

	if err != nil {
		return err
=======
	_, err = c.dynClient.DeleteItem(params)

	if err != nil {
		lockErr.Err = err
		return lockErr
>>>>>>> c7cc1525
	}
	return nil
}<|MERGE_RESOLUTION|>--- conflicted
+++ resolved
@@ -8,7 +8,6 @@
 	"log"
 	"os"
 	"strconv"
-	"time"
 
 	"github.com/aws/aws-sdk-go/aws"
 	"github.com/aws/aws-sdk-go/aws/awserr"
@@ -204,20 +203,6 @@
 	return err
 }
 
-<<<<<<< HEAD
-func (c *S3Client) Lock(reason string) error {
-	if c.lockTable == "" {
-		return nil
-	}
-
-	stateName := fmt.Sprintf("%s/%s", c.bucketName, c.keyName)
-
-	putParams := &dynamodb.PutItemInput{
-		Item: map[string]*dynamodb.AttributeValue{
-			"LockID":  {S: aws.String(stateName)},
-			"Created": {S: aws.String(time.Now().UTC().Format(time.RFC3339))},
-			"Info":    {S: aws.String(reason)},
-=======
 func (c *S3Client) Lock(info *state.LockInfo) (string, error) {
 	if c.lockTable == "" {
 		return "", nil
@@ -239,7 +224,6 @@
 		Item: map[string]*dynamodb.AttributeValue{
 			"LockID": {S: aws.String(stateName)},
 			"Info":   {S: aws.String(string(info.Marshal()))},
->>>>>>> c7cc1525
 		},
 		TableName:           aws.String(c.lockTable),
 		ConditionExpression: aws.String("attribute_not_exists(LockID)"),
@@ -247,37 +231,6 @@
 	_, err := c.dynClient.PutItem(putParams)
 
 	if err != nil {
-<<<<<<< HEAD
-		getParams := &dynamodb.GetItemInput{
-			Key: map[string]*dynamodb.AttributeValue{
-				"LockID": {S: aws.String(fmt.Sprintf("%s/%s", c.bucketName, c.keyName))},
-			},
-			ProjectionExpression: aws.String("LockID, Created, Info"),
-			TableName:            aws.String(c.lockTable),
-		}
-
-		resp, err := c.dynClient.GetItem(getParams)
-		if err != nil {
-			return fmt.Errorf("s3 state file %q locked, cfailed to retrive info: %s", stateName, err)
-		}
-
-		var created, info string
-		if v, ok := resp.Item["Created"]; ok && v.S != nil {
-			created = *v.S
-		}
-		if v, ok := resp.Item["Info"]; ok && v.S != nil {
-			info = *v.S
-		}
-
-		return fmt.Errorf("state file %q locked. created:%s, reason:%s",
-			stateName, created, info)
-
-	}
-	return nil
-}
-
-func (c *S3Client) Unlock() error {
-=======
 		lockInfo, infoErr := c.getLockInfo()
 		if infoErr != nil {
 			err = multierror.Append(err, infoErr)
@@ -321,13 +274,10 @@
 }
 
 func (c *S3Client) Unlock(id string) error {
->>>>>>> c7cc1525
 	if c.lockTable == "" {
 		return nil
 	}
 
-<<<<<<< HEAD
-=======
 	lockErr := &state.LockError{}
 
 	// TODO: store the path and lock ID in separate fields, and have proper
@@ -345,25 +295,17 @@
 		return lockErr
 	}
 
->>>>>>> c7cc1525
 	params := &dynamodb.DeleteItemInput{
 		Key: map[string]*dynamodb.AttributeValue{
 			"LockID": {S: aws.String(fmt.Sprintf("%s/%s", c.bucketName, c.keyName))},
 		},
 		TableName: aws.String(c.lockTable),
 	}
-<<<<<<< HEAD
-	_, err := c.dynClient.DeleteItem(params)
-
-	if err != nil {
-		return err
-=======
 	_, err = c.dynClient.DeleteItem(params)
 
 	if err != nil {
 		lockErr.Err = err
 		return lockErr
->>>>>>> c7cc1525
 	}
 	return nil
 }