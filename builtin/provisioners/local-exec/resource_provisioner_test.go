--- conflicted
+++ resolved
@@ -2,7 +2,6 @@
 
 import (
 	"io/ioutil"
-	"log"
 	"os"
 	"strings"
 	"testing"
@@ -65,13 +64,8 @@
 
 	select {
 	case <-doneCh:
-<<<<<<< HEAD
-	case <-time.After(500 * time.Millisecond):
-		log.Fatal("should finish")
-=======
 	case <-time.After(2 * time.Second):
 		t.Fatal("should finish")
->>>>>>> c7cc1525
 	}
 }
 
