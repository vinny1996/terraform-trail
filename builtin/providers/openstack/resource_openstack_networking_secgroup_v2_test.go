--- conflicted
+++ resolved
@@ -23,11 +23,7 @@
 				Check: resource.ComposeTestCheckFunc(
 					testAccCheckNetworkingV2SecGroupExists(
 						"openstack_networking_secgroup_v2.secgroup_1", &security_group),
-<<<<<<< HEAD
-					testAccCheckNetworkingV2SecGroupRuleCount(&security_group, 0),
-=======
 					testAccCheckNetworkingV2SecGroupRuleCount(&security_group, 2),
->>>>>>> c7cc1525
 				),
 			},
 			resource.TestStep{
