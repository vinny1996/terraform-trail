package openstack

import (
	"fmt"
	"log"
	"time"

	"github.com/hashicorp/terraform/helper/resource"
	"github.com/hashicorp/terraform/helper/schema"

	"github.com/gophercloud/gophercloud"
	"github.com/gophercloud/gophercloud/openstack/networking/v2/extensions/security/groups"
	"github.com/gophercloud/gophercloud/openstack/networking/v2/extensions/security/rules"
)

func resourceNetworkingSecGroupV2() *schema.Resource {
	return &schema.Resource{
		Create: resourceNetworkingSecGroupV2Create,
		Read:   resourceNetworkingSecGroupV2Read,
		Delete: resourceNetworkingSecGroupV2Delete,
		Importer: &schema.ResourceImporter{
			State: schema.ImportStatePassthrough,
		},

		Schema: map[string]*schema.Schema{
			"region": &schema.Schema{
				Type:        schema.TypeString,
				Required:    true,
				ForceNew:    true,
				DefaultFunc: schema.EnvDefaultFunc("OS_REGION_NAME", ""),
			},
			"name": &schema.Schema{
				Type:     schema.TypeString,
				Required: true,
				ForceNew: true,
			},
			"description": &schema.Schema{
				Type:     schema.TypeString,
				Optional: true,
				ForceNew: true,
				Computed: true,
			},
			"tenant_id": &schema.Schema{
				Type:     schema.TypeString,
				Optional: true,
				ForceNew: true,
				Computed: true,
			},
			"delete_default_rules": &schema.Schema{
				Type:     schema.TypeBool,
				Optional: true,
				ForceNew: true,
			},
		},
	}
}

func resourceNetworkingSecGroupV2Create(d *schema.ResourceData, meta interface{}) error {

	config := meta.(*Config)
	networkingClient, err := config.networkingV2Client(GetRegion(d))
	if err != nil {
		return fmt.Errorf("Error creating OpenStack networking client: %s", err)
	}

	opts := groups.CreateOpts{
		Name:        d.Get("name").(string),
		Description: d.Get("description").(string),
		TenantID:    d.Get("tenant_id").(string),
	}

	log.Printf("[DEBUG] Create OpenStack Neutron Security Group: %#v", opts)

	security_group, err := groups.Create(networkingClient, opts).Extract()
	if err != nil {
		return err
	}

<<<<<<< HEAD
	// Remove the default rules
	for _, rule := range security_group.Rules {
		if err := rules.Delete(networkingClient, rule.ID).ExtractErr(); err != nil {
			return fmt.Errorf(
				"There was a problem deleting a default security group rule: %s", err)
=======
	// Delete the default security group rules if it has been requested.
	deleteDefaultRules := d.Get("delete_default_rules").(bool)
	if deleteDefaultRules {
		for _, rule := range security_group.Rules {
			if err := rules.Delete(networkingClient, rule.ID).ExtractErr(); err != nil {
				return fmt.Errorf(
					"There was a problem deleting a default security group rule: %s", err)
			}
>>>>>>> c7cc1525
		}
	}

	log.Printf("[DEBUG] OpenStack Neutron Security Group created: %#v", security_group)

	d.SetId(security_group.ID)

	return resourceNetworkingSecGroupV2Read(d, meta)
}

func resourceNetworkingSecGroupV2Read(d *schema.ResourceData, meta interface{}) error {
	log.Printf("[DEBUG] Retrieve information about security group: %s", d.Id())

	config := meta.(*Config)
	networkingClient, err := config.networkingV2Client(GetRegion(d))
	if err != nil {
		return fmt.Errorf("Error creating OpenStack networking client: %s", err)
	}

	security_group, err := groups.Get(networkingClient, d.Id()).Extract()

	if err != nil {
		return CheckDeleted(d, err, "OpenStack Neutron Security group")
	}

	d.Set("description", security_group.Description)
	d.Set("tenant_id", security_group.TenantID)
	d.Set("name", security_group.Name)
	d.Set("region", GetRegion(d))

	return nil
}

func resourceNetworkingSecGroupV2Delete(d *schema.ResourceData, meta interface{}) error {
	log.Printf("[DEBUG] Destroy security group: %s", d.Id())

	config := meta.(*Config)
	networkingClient, err := config.networkingV2Client(GetRegion(d))
	if err != nil {
		return fmt.Errorf("Error creating OpenStack networking client: %s", err)
	}

	stateConf := &resource.StateChangeConf{
		Pending:    []string{"ACTIVE"},
		Target:     []string{"DELETED"},
		Refresh:    waitForSecGroupDelete(networkingClient, d.Id()),
		Timeout:    2 * time.Minute,
		Delay:      5 * time.Second,
		MinTimeout: 3 * time.Second,
	}

	_, err = stateConf.WaitForState()
	if err != nil {
		return fmt.Errorf("Error deleting OpenStack Neutron Security Group: %s", err)
	}

	d.SetId("")
	return err
}

func waitForSecGroupDelete(networkingClient *gophercloud.ServiceClient, secGroupId string) resource.StateRefreshFunc {
	return func() (interface{}, string, error) {
		log.Printf("[DEBUG] Attempting to delete OpenStack Security Group %s.\n", secGroupId)

		r, err := groups.Get(networkingClient, secGroupId).Extract()
		if err != nil {
			if _, ok := err.(gophercloud.ErrDefault404); ok {
				log.Printf("[DEBUG] Successfully deleted OpenStack Neutron Security Group %s", secGroupId)
				return r, "DELETED", nil
			}
			return r, "ACTIVE", err
		}

		err = groups.Delete(networkingClient, secGroupId).ExtractErr()
		if err != nil {
			if _, ok := err.(gophercloud.ErrDefault404); ok {
				log.Printf("[DEBUG] Successfully deleted OpenStack Neutron Security Group %s", secGroupId)
				return r, "DELETED", nil
			}
			return r, "ACTIVE", err
		}

		log.Printf("[DEBUG] OpenStack Neutron Security Group %s still active.\n", secGroupId)
		return r, "ACTIVE", nil
	}
}<|MERGE_RESOLUTION|>--- conflicted
+++ resolved
@@ -76,13 +76,6 @@
 		return err
 	}
 
-<<<<<<< HEAD
-	// Remove the default rules
-	for _, rule := range security_group.Rules {
-		if err := rules.Delete(networkingClient, rule.ID).ExtractErr(); err != nil {
-			return fmt.Errorf(
-				"There was a problem deleting a default security group rule: %s", err)
-=======
 	// Delete the default security group rules if it has been requested.
 	deleteDefaultRules := d.Get("delete_default_rules").(bool)
 	if deleteDefaultRules {
@@ -91,7 +84,6 @@
 				return fmt.Errorf(
 					"There was a problem deleting a default security group rule: %s", err)
 			}
->>>>>>> c7cc1525
 		}
 	}
 
