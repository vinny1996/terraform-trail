package aws

import (
	"fmt"
	"log"
	"time"

	"github.com/hashicorp/aws-sdk-go/aws"
	"github.com/hashicorp/aws-sdk-go/gen/ec2"
	"github.com/hashicorp/terraform/helper/resource"
	"github.com/hashicorp/terraform/helper/schema"
)

func resourceAwsVpcPeeringConnection() *schema.Resource {
	return &schema.Resource{
		Create: resourceAwsVPCPeeringCreate,
		Read:   resourceAwsVPCPeeringRead,
		Update: resourceAwsVPCPeeringUpdate,
		Delete: resourceAwsVPCPeeringDelete,

		Schema: map[string]*schema.Schema{
			"peer_owner_id": &schema.Schema{
				Type:        schema.TypeString,
				Required:    true,
				ForceNew:    true,
				DefaultFunc: schema.EnvDefaultFunc("AWS_ACCOUNT_ID", nil),
			},
			"peer_vpc_id": &schema.Schema{
				Type:     schema.TypeString,
				Required: true,
				ForceNew: true,
			},
			"vpc_id": &schema.Schema{
				Type:     schema.TypeString,
				Required: true,
				ForceNew: true,
			},
			"auto_accept": &schema.Schema{
				Type:     schema.TypeBool,
				Optional: true,
			},
			"accept_status": &schema.Schema{
				Type:     schema.TypeString,
				Computed: true,
			},
			"tags": tagsSchema(),
		},
	}
}

<<<<<<< HEAD
func resourceAwsVPCPeeringCreate(d *schema.ResourceData, meta interface{}) error {
	ec2conn := meta.(*AWSClient).awsEC2conn
=======
func resourceAwsVpcPeeringCreate(d *schema.ResourceData, meta interface{}) error {
	ec2conn := meta.(*AWSClient).ec2conn
>>>>>>> dc4abb48

	// Create the vpc peering connection
	createOpts := &ec2.CreateVPCPeeringConnectionRequest{
		PeerOwnerID: aws.String(d.Get("peer_owner_id").(string)),
		PeerVPCID:   aws.String(d.Get("peer_vpc_id").(string)),
		VPCID:       aws.String(d.Get("vpc_id").(string)),
	}
	log.Printf("[DEBUG] VPCPeeringCreate create config: %#v", createOpts)
	resp, err := ec2conn.CreateVPCPeeringConnection(createOpts)
	if err != nil {
		return fmt.Errorf("Error creating vpc peering connection: %s", err)
	}

	// Get the ID and store it
	rt := resp.VPCPeeringConnection
	d.SetId(*rt.VPCPeeringConnectionID)
	log.Printf("[INFO] VPC Peering Connection ID: %s", d.Id())

	// Wait for the vpc peering connection to become available
	log.Printf(
		"[DEBUG] Waiting for vpc peering connection (%s) to become available",
		d.Id())
	stateConf := &resource.StateChangeConf{
		Pending: []string{"pending"},
		Target:  "pending-acceptance",
		Refresh: resourceAwsVPCPeeringConnectionStateRefreshFunc(ec2conn, d.Id()),
		Timeout: 1 * time.Minute,
	}
	if _, err := stateConf.WaitForState(); err != nil {
		return fmt.Errorf(
			"Error waiting for vpc peering (%s) to become available: %s",
			d.Id(), err)
	}

	return resourceAwsVPCPeeringUpdate(d, meta)
}

<<<<<<< HEAD
func resourceAwsVPCPeeringRead(d *schema.ResourceData, meta interface{}) error {
	ec2conn := meta.(*AWSClient).awsEC2conn
	pcRaw, _, err := resourceAwsVPCPeeringConnectionStateRefreshFunc(ec2conn, d.Id())()
=======
func resourceAwsVpcPeeringRead(d *schema.ResourceData, meta interface{}) error {
	ec2conn := meta.(*AWSClient).ec2conn
	pcRaw, _, err := resourceAwsVpcPeeringConnectionStateRefreshFunc(ec2conn, d.Id())()
>>>>>>> dc4abb48
	if err != nil {
		return err
	}
	if pcRaw == nil {
		d.SetId("")
		return nil
	}

	pc := pcRaw.(*ec2.VPCPeeringConnection)

	d.Set("accept_status", *pc.Status.Code)
	d.Set("peer_owner_id", pc.AccepterVPCInfo.OwnerID)
	d.Set("peer_vpc_id", pc.AccepterVPCInfo.VPCID)
	d.Set("vpc_id", pc.RequesterVPCInfo.VPCID)
	d.Set("tags", tagsToMap(pc.Tags))

	return nil
}

<<<<<<< HEAD
func resourceVPCPeeringConnectionAccept(conn *ec2.EC2, id string) (string, error) {

	log.Printf("[INFO] Accept VPC Peering Connection with id: %s", id)

	req := &ec2.AcceptVPCPeeringConnectionRequest{
		VPCPeeringConnectionID: aws.String(id),
	}

	resp, err := conn.AcceptVPCPeeringConnection(req)
	pc := resp.VPCPeeringConnection
	return *pc.Status.Code, err
}

func resourceAwsVPCPeeringUpdate(d *schema.ResourceData, meta interface{}) error {
	ec2conn := meta.(*AWSClient).awsEC2conn
=======
func resourceAwsVpcPeeringUpdate(d *schema.ResourceData, meta interface{}) error {
	ec2conn := meta.(*AWSClient).ec2conn
>>>>>>> dc4abb48

	if err := setTags(ec2conn, d); err != nil {
		return err
	} else {
		d.SetPartial("tags")
	}

	if _, ok := d.GetOk("auto_accept"); ok {

		pcRaw, _, err := resourceAwsVPCPeeringConnectionStateRefreshFunc(ec2conn, d.Id())()

		if err != nil {
			return err
		}
		if pcRaw == nil {
			d.SetId("")
			return nil
		}
		pc := pcRaw.(*ec2.VPCPeeringConnection)

		if *pc.Status.Code == "pending-acceptance" {

			status, err := resourceVPCPeeringConnectionAccept(ec2conn, d.Id())

			log.Printf(
				"[DEBUG] VPC Peering connection accept status %s",
				status)
			if err != nil {
				return err
			}
		}
	}

	return resourceAwsVPCPeeringRead(d, meta)
}

<<<<<<< HEAD
func resourceAwsVPCPeeringDelete(d *schema.ResourceData, meta interface{}) error {
	ec2conn := meta.(*AWSClient).awsEC2conn
=======
func resourceAwsVpcPeeringDelete(d *schema.ResourceData, meta interface{}) error {
	ec2conn := meta.(*AWSClient).ec2conn
>>>>>>> dc4abb48

	_, err := ec2conn.DeleteVPCPeeringConnection(
		&ec2.DeleteVPCPeeringConnectionRequest{
			VPCPeeringConnectionID: aws.String(d.Id()),
		})
	return err
}

// resourceAwsVPCPeeringConnectionStateRefreshFunc returns a resource.StateRefreshFunc that is used to watch
// a VPCPeeringConnection.
func resourceAwsVPCPeeringConnectionStateRefreshFunc(conn *ec2.EC2, id string) resource.StateRefreshFunc {
	return func() (interface{}, string, error) {

		resp, err := conn.DescribeVPCPeeringConnections(&ec2.DescribeVPCPeeringConnectionsRequest{
			VPCPeeringConnectionIDs: []string{id},
		})
		if err != nil {
			if ec2err, ok := err.(aws.APIError); ok && ec2err.Code == "InvalidVpcPeeringConnectionID.NotFound" {
				resp = nil
			} else {
				log.Printf("Error on VPCPeeringConnectionStateRefresh: %s", err)
				return nil, "", err
			}
		}

		if resp == nil {
			// Sometimes AWS just has consistency issues and doesn't see
			// our instance yet. Return an empty state.
			return nil, "", nil
		}

		pc := &resp.VPCPeeringConnections[0]

		return pc, *pc.Status.Code, nil
	}
}<|MERGE_RESOLUTION|>--- conflicted
+++ resolved
@@ -48,13 +48,8 @@
 	}
 }
 
-<<<<<<< HEAD
 func resourceAwsVPCPeeringCreate(d *schema.ResourceData, meta interface{}) error {
-	ec2conn := meta.(*AWSClient).awsEC2conn
-=======
-func resourceAwsVpcPeeringCreate(d *schema.ResourceData, meta interface{}) error {
-	ec2conn := meta.(*AWSClient).ec2conn
->>>>>>> dc4abb48
+	ec2conn := meta.(*AWSClient).ec2conn
 
 	// Create the vpc peering connection
 	createOpts := &ec2.CreateVPCPeeringConnectionRequest{
@@ -92,15 +87,9 @@
 	return resourceAwsVPCPeeringUpdate(d, meta)
 }
 
-<<<<<<< HEAD
 func resourceAwsVPCPeeringRead(d *schema.ResourceData, meta interface{}) error {
-	ec2conn := meta.(*AWSClient).awsEC2conn
+	ec2conn := meta.(*AWSClient).ec2conn
 	pcRaw, _, err := resourceAwsVPCPeeringConnectionStateRefreshFunc(ec2conn, d.Id())()
-=======
-func resourceAwsVpcPeeringRead(d *schema.ResourceData, meta interface{}) error {
-	ec2conn := meta.(*AWSClient).ec2conn
-	pcRaw, _, err := resourceAwsVpcPeeringConnectionStateRefreshFunc(ec2conn, d.Id())()
->>>>>>> dc4abb48
 	if err != nil {
 		return err
 	}
@@ -120,7 +109,6 @@
 	return nil
 }
 
-<<<<<<< HEAD
 func resourceVPCPeeringConnectionAccept(conn *ec2.EC2, id string) (string, error) {
 
 	log.Printf("[INFO] Accept VPC Peering Connection with id: %s", id)
@@ -135,11 +123,7 @@
 }
 
 func resourceAwsVPCPeeringUpdate(d *schema.ResourceData, meta interface{}) error {
-	ec2conn := meta.(*AWSClient).awsEC2conn
-=======
-func resourceAwsVpcPeeringUpdate(d *schema.ResourceData, meta interface{}) error {
-	ec2conn := meta.(*AWSClient).ec2conn
->>>>>>> dc4abb48
+	ec2conn := meta.(*AWSClient).ec2conn
 
 	if err := setTags(ec2conn, d); err != nil {
 		return err
@@ -176,13 +160,8 @@
 	return resourceAwsVPCPeeringRead(d, meta)
 }
 
-<<<<<<< HEAD
 func resourceAwsVPCPeeringDelete(d *schema.ResourceData, meta interface{}) error {
-	ec2conn := meta.(*AWSClient).awsEC2conn
-=======
-func resourceAwsVpcPeeringDelete(d *schema.ResourceData, meta interface{}) error {
-	ec2conn := meta.(*AWSClient).ec2conn
->>>>>>> dc4abb48
+	ec2conn := meta.(*AWSClient).ec2conn
 
 	_, err := ec2conn.DeleteVPCPeeringConnection(
 		&ec2.DeleteVPCPeeringConnectionRequest{
