--- conflicted
+++ resolved
@@ -83,15 +83,10 @@
 		},
 
 		ResourcesMap: map[string]*schema.Resource{
-<<<<<<< HEAD
+			"aws_app_cookie_stickiness_policy": resourceAwsAppCookieStickinessPolicy(),
 			"aws_autoscaling_group":            resourceAwsAutoscalingGroup(),
 			"aws_autoscaling_scaling_policy":   resourceAwsAutoscalingScalingPolicy(),
-			"aws_app_cookie_stickiness_policy": resourceAwsAppCookieStickinessPolicy(),
 			"aws_cloudwatch_metric_alarm":      resourceAwsCloudWatchMetricAlarm(),
-=======
-			"aws_app_cookie_stickiness_policy": resourceAwsAppCookieStickinessPolicy(),
-			"aws_autoscaling_group":            resourceAwsAutoscalingGroup(),
->>>>>>> 8a3b75d3
 			"aws_customer_gateway":             resourceAwsCustomerGateway(),
 			"aws_db_instance":                  resourceAwsDbInstance(),
 			"aws_db_parameter_group":           resourceAwsDbParameterGroup(),
