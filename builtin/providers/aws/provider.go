package aws

import (
	"net"
	"sync"
	"time"

	"github.com/aws/aws-sdk-go/aws/credentials"
	"github.com/awslabs/aws-sdk-go/aws/credentials/ec2rolecreds"
	"github.com/hashicorp/terraform/helper/hashcode"
	"github.com/hashicorp/terraform/helper/schema"
	"github.com/hashicorp/terraform/terraform"
)

// Provider returns a terraform.ResourceProvider.
func Provider() terraform.ResourceProvider {
	// TODO: Move the validation to this, requires conditional schemas
	// TODO: Move the configuration to this, requires validation

	// These variables are closed within the `getCreds` function below.
	// This function is responsible for reading credentials from the
	// environment in the case that they're not explicitly specified
	// in the Terraform configuration.
	//
	// By using the getCreds function here instead of making the default
	// empty, we avoid asking for input on credentials if they're available
	// in the environment.
	var credVal credentials.Value
	var credErr error
	var once sync.Once
	getCreds := func() {
		// Build the list of providers to look for creds in
		providers := []credentials.Provider{
			&credentials.EnvProvider{},
			&credentials.SharedCredentialsProvider{},
		}

		// We only look in the EC2 metadata API if we can connect
		// to the metadata service within a reasonable amount of time
		conn, err := net.DialTimeout("tcp", "169.254.169.254:80", 100*time.Millisecond)
		if err == nil {
			conn.Close()
			providers = append(providers, &ec2rolecreds.EC2RoleProvider{})
		}

		credVal, credErr = credentials.NewChainCredentials(providers).Get()

		// If we didn't successfully find any credentials, just
		// set the error to nil.
		if credErr == credentials.ErrNoValidProvidersFoundInChain {
			credErr = nil
		}
	}

	// getCredDefault is a function used by DefaultFunc below to
	// get the default value for various parts of the credentials.
	// This function properly handles loading the credentials, checking
	// for errors, etc.
	getCredDefault := func(def interface{}, f func() string) (interface{}, error) {
		once.Do(getCreds)

		// If there was an error, that is always first
		if credErr != nil {
			return nil, credErr
		}

		// If the value is empty string, return nil (not set)
		val := f()
		if val == "" {
			return def, nil
		}

		return val, nil
	}

	// The actual provider
	return &schema.Provider{
		Schema: map[string]*schema.Schema{
			"access_key": &schema.Schema{
				Type:     schema.TypeString,
				Required: true,
				DefaultFunc: func() (interface{}, error) {
					return getCredDefault(nil, func() string {
						return credVal.AccessKeyID
					})
				},
				Description: descriptions["access_key"],
			},

			"secret_key": &schema.Schema{
				Type:     schema.TypeString,
				Required: true,
				DefaultFunc: func() (interface{}, error) {
					return getCredDefault(nil, func() string {
						return credVal.SecretAccessKey
					})
				},
				Description: descriptions["secret_key"],
			},

			"token": &schema.Schema{
				Type:     schema.TypeString,
				Optional: true,
				DefaultFunc: func() (interface{}, error) {
					return getCredDefault("", func() string {
						return credVal.SessionToken
					})
				},
				Description: descriptions["token"],
			},

			"region": &schema.Schema{
				Type:     schema.TypeString,
				Required: true,
				DefaultFunc: schema.MultiEnvDefaultFunc([]string{
					"AWS_REGION",
					"AWS_DEFAULT_REGION",
				}, nil),
				Description:  descriptions["region"],
				InputDefault: "us-east-1",
			},

			"max_retries": &schema.Schema{
				Type:        schema.TypeInt,
				Optional:    true,
				Default:     11,
				Description: descriptions["max_retries"],
			},

			"allowed_account_ids": &schema.Schema{
				Type:          schema.TypeSet,
				Elem:          &schema.Schema{Type: schema.TypeString},
				Optional:      true,
				ConflictsWith: []string{"forbidden_account_ids"},
				Set: func(v interface{}) int {
					return hashcode.String(v.(string))
				},
			},

			"forbidden_account_ids": &schema.Schema{
				Type:          schema.TypeSet,
				Elem:          &schema.Schema{Type: schema.TypeString},
				Optional:      true,
				ConflictsWith: []string{"allowed_account_ids"},
				Set: func(v interface{}) int {
					return hashcode.String(v.(string))
				},
			},

			"dynamodb_endpoint": &schema.Schema{
				Type:        schema.TypeString,
				Optional:    true,
				Default:     "",
				Description: descriptions["dynamodb_endpoint"],
			},

			"kinesis_endpoint": &schema.Schema{
				Type:        schema.TypeString,
				Optional:    true,
				Default:     "",
				Description: descriptions["kinesis_endpoint"],
			},
		},

		ResourcesMap: map[string]*schema.Resource{
			"aws_ami":                          resourceAwsAmi(),
			"aws_ami_copy":                     resourceAwsAmiCopy(),
			"aws_ami_from_instance":            resourceAwsAmiFromInstance(),
			"aws_app_cookie_stickiness_policy": resourceAwsAppCookieStickinessPolicy(),
			"aws_autoscaling_group":            resourceAwsAutoscalingGroup(),
			"aws_autoscaling_notification":     resourceAwsAutoscalingNotification(),
			"aws_autoscaling_policy":           resourceAwsAutoscalingPolicy(),
			"aws_cloudwatch_metric_alarm":             resourceAwsCloudWatchMetricAlarm(),
			"aws_cloudformation_stack":         resourceAwsCloudFormationStack(),
<<<<<<< HEAD
			"aws_cloudwatch_logs_subscription_filter": resourceAwsCloudwatchLogsSubscriptionFilter(),
			"aws_cloudwatch_logs_log_group":           resourceAwsCloudwatchLogsLogGroup(),
=======
			"aws_cloudtrail":                   resourceAwsCloudTrail(),
>>>>>>> adf7cea7
			"aws_cloudwatch_log_group":         resourceAwsCloudWatchLogGroup(),
			"aws_autoscaling_lifecycle_hook":   resourceAwsAutoscalingLifecycleHook(),
			"aws_cloudwatch_metric_alarm":      resourceAwsCloudWatchMetricAlarm(),
			"aws_codedeploy_app":               resourceAwsCodeDeployApp(),
			"aws_codedeploy_deployment_group":  resourceAwsCodeDeployDeploymentGroup(),
			"aws_codecommit_repository":        resourceAwsCodeCommitRepository(),
			"aws_customer_gateway":             resourceAwsCustomerGateway(),
			"aws_db_instance":                  resourceAwsDbInstance(),
			"aws_db_parameter_group":           resourceAwsDbParameterGroup(),
			"aws_db_security_group":            resourceAwsDbSecurityGroup(),
			"aws_db_subnet_group":              resourceAwsDbSubnetGroup(),
			"aws_directory_service_directory":  resourceAwsDirectoryServiceDirectory(),
			"aws_dynamodb_table":               resourceAwsDynamoDbTable(),
			"aws_ebs_volume":                   resourceAwsEbsVolume(),
			"aws_ecs_cluster":                  resourceAwsEcsCluster(),
			"aws_ecs_service":                  resourceAwsEcsService(),
			"aws_ecs_task_definition":          resourceAwsEcsTaskDefinition(),
			"aws_efs_file_system":              resourceAwsEfsFileSystem(),
			"aws_efs_mount_target":             resourceAwsEfsMountTarget(),
			"aws_eip":                          resourceAwsEip(),
			"aws_elasticache_cluster":          resourceAwsElasticacheCluster(),
			"aws_elasticache_parameter_group":  resourceAwsElasticacheParameterGroup(),
			"aws_elasticache_security_group":   resourceAwsElasticacheSecurityGroup(),
			"aws_elasticache_subnet_group":     resourceAwsElasticacheSubnetGroup(),
			"aws_elasticsearch_domain":         resourceAwsElasticSearchDomain(),
			"aws_elb":                          resourceAwsElb(),
			"aws_flow_log":                     resourceAwsFlowLog(),
			"aws_glacier_vault":                resourceAwsGlacierVault(),
			"aws_iam_access_key":               resourceAwsIamAccessKey(),
			"aws_iam_group_policy":             resourceAwsIamGroupPolicy(),
			"aws_iam_group":                    resourceAwsIamGroup(),
			"aws_iam_group_membership":         resourceAwsIamGroupMembership(),
			"aws_iam_instance_profile":         resourceAwsIamInstanceProfile(),
			"aws_iam_policy":                   resourceAwsIamPolicy(),
			"aws_iam_policy_attachment":        resourceAwsIamPolicyAttachment(),
			"aws_iam_role_policy":              resourceAwsIamRolePolicy(),
			"aws_iam_role":                     resourceAwsIamRole(),
			"aws_iam_saml_provider":            resourceAwsIamSamlProvider(),
			"aws_iam_server_certificate":       resourceAwsIAMServerCertificate(),
			"aws_iam_user_policy":              resourceAwsIamUserPolicy(),
			"aws_iam_user":                     resourceAwsIamUser(),
			"aws_instance":                     resourceAwsInstance(),
			"aws_internet_gateway":             resourceAwsInternetGateway(),
			"aws_key_pair":                     resourceAwsKeyPair(),
			"aws_kinesis_stream":               resourceAwsKinesisStream(),
			"aws_lambda_function":              resourceAwsLambdaFunction(),
			"aws_lambda_event_source_mapping":         resourceAwsLambdaEventSourceMapping(),
			"aws_launch_configuration":         resourceAwsLaunchConfiguration(),
			"aws_lb_cookie_stickiness_policy":  resourceAwsLBCookieStickinessPolicy(),
			"aws_main_route_table_association": resourceAwsMainRouteTableAssociation(),
			"aws_network_acl":                  resourceAwsNetworkAcl(),
			"aws_network_interface":            resourceAwsNetworkInterface(),
			"aws_opsworks_stack":               resourceAwsOpsworksStack(),
			"aws_opsworks_java_app_layer":      resourceAwsOpsworksJavaAppLayer(),
			"aws_opsworks_haproxy_layer":       resourceAwsOpsworksHaproxyLayer(),
			"aws_opsworks_static_web_layer":    resourceAwsOpsworksStaticWebLayer(),
			"aws_opsworks_php_app_layer":       resourceAwsOpsworksPhpAppLayer(),
			"aws_opsworks_rails_app_layer":     resourceAwsOpsworksRailsAppLayer(),
			"aws_opsworks_nodejs_app_layer":    resourceAwsOpsworksNodejsAppLayer(),
			"aws_opsworks_memcached_layer":     resourceAwsOpsworksMemcachedLayer(),
			"aws_opsworks_mysql_layer":         resourceAwsOpsworksMysqlLayer(),
			"aws_opsworks_ganglia_layer":       resourceAwsOpsworksGangliaLayer(),
			"aws_opsworks_custom_layer":        resourceAwsOpsworksCustomLayer(),
			"aws_placement_group":              resourceAwsPlacementGroup(),
			"aws_proxy_protocol_policy":        resourceAwsProxyProtocolPolicy(),
			"aws_rds_cluster":                  resourceAwsRDSCluster(),
			"aws_rds_cluster_instance":         resourceAwsRDSClusterInstance(),
			"aws_route53_delegation_set":       resourceAwsRoute53DelegationSet(),
			"aws_route53_record":               resourceAwsRoute53Record(),
			"aws_route53_zone_association":     resourceAwsRoute53ZoneAssociation(),
			"aws_route53_zone":                 resourceAwsRoute53Zone(),
			"aws_route53_health_check":         resourceAwsRoute53HealthCheck(),
			"aws_route":                        resourceAwsRoute(),
			"aws_route_table":                  resourceAwsRouteTable(),
			"aws_route_table_association":      resourceAwsRouteTableAssociation(),
			"aws_s3_bucket":                    resourceAwsS3Bucket(),
			"aws_s3_bucket_object":             resourceAwsS3BucketObject(),
			"aws_security_group":               resourceAwsSecurityGroup(),
			"aws_security_group_rule":          resourceAwsSecurityGroupRule(),
			"aws_spot_instance_request":        resourceAwsSpotInstanceRequest(),
			"aws_sqs_queue":                    resourceAwsSqsQueue(),
			"aws_sns_topic":                    resourceAwsSnsTopic(),
			"aws_sns_topic_subscription":       resourceAwsSnsTopicSubscription(),
			"aws_subnet":                       resourceAwsSubnet(),
			"aws_volume_attachment":            resourceAwsVolumeAttachment(),
			"aws_vpc_dhcp_options_association": resourceAwsVpcDhcpOptionsAssociation(),
			"aws_vpc_dhcp_options":             resourceAwsVpcDhcpOptions(),
			"aws_vpc_peering_connection":       resourceAwsVpcPeeringConnection(),
			"aws_vpc":                          resourceAwsVpc(),
			"aws_vpc_endpoint":                 resourceAwsVpcEndpoint(),
			"aws_vpn_connection":               resourceAwsVpnConnection(),
			"aws_vpn_connection_route":         resourceAwsVpnConnectionRoute(),
			"aws_vpn_gateway":                  resourceAwsVpnGateway(),
		},

		ConfigureFunc: providerConfigure,
	}
}

var descriptions map[string]string

func init() {
	descriptions = map[string]string{
		"region": "The region where AWS operations will take place. Examples\n" +
			"are us-east-1, us-west-2, etc.",

		"access_key": "The access key for API operations. You can retrieve this\n" +
			"from the 'Security & Credentials' section of the AWS console.",

		"secret_key": "The secret key for API operations. You can retrieve this\n" +
			"from the 'Security & Credentials' section of the AWS console.",

		"token": "session token. A session token is only required if you are\n" +
			"using temporary security credentials.",

		"max_retries": "The maximum number of times an AWS API request is\n" +
			"being executed. If the API request still fails, an error is\n" +
			"thrown.",

		"dynamodb_endpoint": "Use this to override the default endpoint URL constructed from the `region`.\n" +
			"It's typically used to connect to dynamodb-local.",

		"kinesis_endpoint": "Use this to override the default endpoint URL constructed from the `region`.\n" +
			"It's typically used to connect to kinesalite.",
	}
}

func providerConfigure(d *schema.ResourceData) (interface{}, error) {
	config := Config{
		AccessKey:        d.Get("access_key").(string),
		SecretKey:        d.Get("secret_key").(string),
		Token:            d.Get("token").(string),
		Region:           d.Get("region").(string),
		MaxRetries:       d.Get("max_retries").(int),
		DynamoDBEndpoint: d.Get("dynamodb_endpoint").(string),
		KinesisEndpoint:  d.Get("kinesis_endpoint").(string),
	}

	if v, ok := d.GetOk("allowed_account_ids"); ok {
		config.AllowedAccountIds = v.(*schema.Set).List()
	}

	if v, ok := d.GetOk("forbidden_account_ids"); ok {
		config.ForbiddenAccountIds = v.(*schema.Set).List()
	}

	return config.Client()
}<|MERGE_RESOLUTION|>--- conflicted
+++ resolved
@@ -6,6 +6,8 @@
 	"time"
 
 	"github.com/aws/aws-sdk-go/aws/credentials"
+	"github.com/aws/aws-sdk-go/aws/ec2metadata"
+	"github.com/aws/aws-sdk-go/aws/session"
 	"github.com/awslabs/aws-sdk-go/aws/credentials/ec2rolecreds"
 	"github.com/hashicorp/terraform/helper/hashcode"
 	"github.com/hashicorp/terraform/helper/schema"
@@ -40,7 +42,9 @@
 		conn, err := net.DialTimeout("tcp", "169.254.169.254:80", 100*time.Millisecond)
 		if err == nil {
 			conn.Close()
-			providers = append(providers, &ec2rolecreds.EC2RoleProvider{})
+			providers = append(providers, &ec2rolecreds.EC2RoleProvider{
+				  Client: ec2metadata.New(session.New()),
+			})
 		}
 
 		credVal, credErr = credentials.NewChainCredentials(providers).Get()
@@ -170,16 +174,12 @@
 			"aws_autoscaling_group":            resourceAwsAutoscalingGroup(),
 			"aws_autoscaling_notification":     resourceAwsAutoscalingNotification(),
 			"aws_autoscaling_policy":           resourceAwsAutoscalingPolicy(),
-			"aws_cloudwatch_metric_alarm":             resourceAwsCloudWatchMetricAlarm(),
-			"aws_cloudformation_stack":         resourceAwsCloudFormationStack(),
-<<<<<<< HEAD
+			"aws_autoscaling_lifecycle_hook":   resourceAwsAutoscalingLifecycleHook(),
+	                "aws_cloudformation_stack":         resourceAwsCloudFormationStack(),
+			"aws_cloudtrail":                   resourceAwsCloudTrail(),
 			"aws_cloudwatch_logs_subscription_filter": resourceAwsCloudwatchLogsSubscriptionFilter(),
 			"aws_cloudwatch_logs_log_group":           resourceAwsCloudwatchLogsLogGroup(),
-=======
-			"aws_cloudtrail":                   resourceAwsCloudTrail(),
->>>>>>> adf7cea7
 			"aws_cloudwatch_log_group":         resourceAwsCloudWatchLogGroup(),
-			"aws_autoscaling_lifecycle_hook":   resourceAwsAutoscalingLifecycleHook(),
 			"aws_cloudwatch_metric_alarm":      resourceAwsCloudWatchMetricAlarm(),
 			"aws_codedeploy_app":               resourceAwsCodeDeployApp(),
 			"aws_codedeploy_deployment_group":  resourceAwsCodeDeployDeploymentGroup(),
