--- conflicted
+++ resolved
@@ -163,7 +163,6 @@
 func getApiServices(pid string, config *Config) ([]string, error) {
 	apiServices := make([]string, 0)
 	// Get services from the API
-<<<<<<< HEAD
 	token := ""
 	for paginate := true; paginate; {
 		svcResp, err := config.clientServiceMan.Services.List().ConsumerId("project:" + pid).PageToken(token).Do()
@@ -171,20 +170,12 @@
 			return apiServices, err
 		}
 		for _, v := range svcResp.Services {
-			apiServices = append(apiServices, v.ServiceName)
+		  if _, ok := ignore[v.ServiceName]; !ok {
+			  apiServices = append(apiServices, v.ServiceName)
+      }
 		}
 		token = svcResp.NextPageToken
 		paginate = token != ""
-=======
-	svcResp, err := config.clientServiceMan.Services.List().ConsumerId("project:" + pid).Do()
-	if err != nil {
-		return apiServices, err
-	}
-	for _, v := range svcResp.Services {
-		if _, ok := ignore[v.ServiceName]; !ok {
-			apiServices = append(apiServices, v.ServiceName)
-		}
->>>>>>> eeecf518
 	}
 	return apiServices, nil
 }
