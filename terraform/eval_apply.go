package terraform

import (
	"fmt"
	"log"
	"strings"

	multierror "github.com/hashicorp/go-multierror"
	"github.com/hashicorp/hcl/v2"
	"github.com/zclconf/go-cty/cty"

	"github.com/hashicorp/terraform/addrs"
	"github.com/hashicorp/terraform/configs"
	"github.com/hashicorp/terraform/plans"
	"github.com/hashicorp/terraform/plans/objchange"
	"github.com/hashicorp/terraform/providers"
	"github.com/hashicorp/terraform/provisioners"
	"github.com/hashicorp/terraform/states"
	"github.com/hashicorp/terraform/tfdiags"
)

// EvalApply is an EvalNode implementation that writes the diff to
// the full diff.
type EvalApply struct {
	Addr                addrs.ResourceInstance
	Config              *configs.Resource
	State               **states.ResourceInstanceObject
	Change              **plans.ResourceInstanceChange
	ProviderAddr        addrs.AbsProviderConfig
	Provider            *providers.Interface
	ProviderMetas       map[addrs.Provider]*configs.ProviderMeta
	ProviderSchema      **ProviderSchema
	Output              **states.ResourceInstanceObject
	CreateNew           *bool
	Error               *error
	CreateBeforeDestroy bool
}

// TODO: test
func (n *EvalApply) Eval(ctx EvalContext) (interface{}, error) {
	var diags tfdiags.Diagnostics

	change := *n.Change
	provider := *n.Provider
	state := *n.State
	absAddr := n.Addr.Absolute(ctx.Path())

	if state == nil {
		state = &states.ResourceInstanceObject{}
	}

	schema, _ := (*n.ProviderSchema).SchemaForResourceType(n.Addr.Resource.Mode, n.Addr.Resource.Type)
	if schema == nil {
		// Should be caught during validation, so we don't bother with a pretty error here
		return nil, fmt.Errorf("provider does not support resource type %q", n.Addr.Resource.Type)
	}

	if n.CreateNew != nil {
		*n.CreateNew = (change.Action == plans.Create || change.Action.IsReplace())
	}

	configVal := cty.NullVal(cty.DynamicPseudoType)
	if n.Config != nil {
		var configDiags tfdiags.Diagnostics
		forEach, _ := evaluateForEachExpression(n.Config.ForEach, ctx)
		keyData := EvalDataForInstanceKey(n.Addr.Key, forEach)
		configVal, _, configDiags = ctx.EvaluateBlock(n.Config.Config, schema, nil, keyData)
		diags = diags.Append(configDiags)
		if configDiags.HasErrors() {
			return nil, diags.Err()
		}
	}

	if !configVal.IsWhollyKnown() {
		return nil, fmt.Errorf(
			"configuration for %s still contains unknown values during apply (this is a bug in Terraform; please report it!)",
			absAddr,
		)
	}

	metaConfigVal := cty.NullVal(cty.DynamicPseudoType)
	if n.ProviderMetas != nil {
		log.Printf("[DEBUG] EvalApply: ProviderMeta config value set")
		if m, ok := n.ProviderMetas[n.ProviderAddr.Provider]; ok && m != nil {
			// if the provider doesn't support this feature, throw an error
			if (*n.ProviderSchema).ProviderMeta == nil {
				log.Printf("[DEBUG] EvalApply: no ProviderMeta schema")
				diags = diags.Append(&hcl.Diagnostic{
					Severity: hcl.DiagError,
					Summary:  fmt.Sprintf("Provider %s doesn't support provider_meta", n.ProviderAddr.Provider.String()),
					Detail:   fmt.Sprintf("The resource %s belongs to a provider that doesn't support provider_meta blocks", n.Addr),
					Subject:  &m.ProviderRange,
				})
			} else {
				log.Printf("[DEBUG] EvalApply: ProviderMeta schema found")
				var configDiags tfdiags.Diagnostics
				metaConfigVal, _, configDiags = ctx.EvaluateBlock(m.Config, (*n.ProviderSchema).ProviderMeta, nil, EvalDataForNoInstanceKey)
				diags = diags.Append(configDiags)
				if configDiags.HasErrors() {
					return nil, diags.Err()
				}
			}
		}
	}

	log.Printf("[DEBUG] %s: applying the planned %s change", n.Addr.Absolute(ctx.Path()), change.Action)
	resp := provider.ApplyResourceChange(providers.ApplyResourceChangeRequest{
		TypeName:       n.Addr.Resource.Type,
		PriorState:     change.Before,
		Config:         configVal,
		PlannedState:   change.After,
		PlannedPrivate: change.Private,
		ProviderMeta:   metaConfigVal,
	})
	applyDiags := resp.Diagnostics
	if n.Config != nil {
		applyDiags = applyDiags.InConfigBody(n.Config.Config)
	}
	diags = diags.Append(applyDiags)

	// Even if there are errors in the returned diagnostics, the provider may
	// have returned a _partial_ state for an object that already exists but
	// failed to fully configure, and so the remaining code must always run
	// to completion but must be defensive against the new value being
	// incomplete.
	newVal := resp.NewState

	if newVal == cty.NilVal {
		// Providers are supposed to return a partial new value even when errors
		// occur, but sometimes they don't and so in that case we'll patch that up
		// by just using the prior state, so we'll at least keep track of the
		// object for the user to retry.
		newVal = change.Before

		// As a special case, we'll set the new value to null if it looks like
		// we were trying to execute a delete, because the provider in this case
		// probably left the newVal unset intending it to be interpreted as "null".
		if change.After.IsNull() {
			newVal = cty.NullVal(schema.ImpliedType())
		}

		// Ideally we'd produce an error or warning here if newVal is nil and
		// there are no errors in diags, because that indicates a buggy
		// provider not properly reporting its result, but unfortunately many
		// of our historical test mocks behave in this way and so producing
		// a diagnostic here fails hundreds of tests. Instead, we must just
		// silently retain the old value for now. Returning a nil value with
		// no errors is still always considered a bug in the provider though,
		// and should be fixed for any "real" providers that do it.
	}

	var conformDiags tfdiags.Diagnostics
	for _, err := range newVal.Type().TestConformance(schema.ImpliedType()) {
		conformDiags = conformDiags.Append(tfdiags.Sourceless(
			tfdiags.Error,
			"Provider produced invalid object",
			fmt.Sprintf(
				"Provider %q produced an invalid value after apply for %s. The result cannot not be saved in the Terraform state.\n\nThis is a bug in the provider, which should be reported in the provider's own issue tracker.",
				n.ProviderAddr.Provider.String(), tfdiags.FormatErrorPrefixed(err, absAddr.String()),
			),
		))
	}
	diags = diags.Append(conformDiags)
	if conformDiags.HasErrors() {
		// Bail early in this particular case, because an object that doesn't
		// conform to the schema can't be saved in the state anyway -- the
		// serializer will reject it.
		return nil, diags.Err()
	}

	// After this point we have a type-conforming result object and so we
	// must always run to completion to ensure it can be saved. If n.Error
	// is set then we must not return a non-nil error, in order to allow
	// evaluation to continue to a later point where our state object will
	// be saved.

	// By this point there must not be any unknown values remaining in our
	// object, because we've applied the change and we can't save unknowns
	// in our persistent state. If any are present then we will indicate an
	// error (which is always a bug in the provider) but we will also replace
	// them with nulls so that we can successfully save the portions of the
	// returned value that are known.
	if !newVal.IsWhollyKnown() {
		// To generate better error messages, we'll go for a walk through the
		// value and make a separate diagnostic for each unknown value we
		// find.
		cty.Walk(newVal, func(path cty.Path, val cty.Value) (bool, error) {
			if !val.IsKnown() {
				pathStr := tfdiags.FormatCtyPath(path)
				diags = diags.Append(tfdiags.Sourceless(
					tfdiags.Error,
					"Provider returned invalid result object after apply",
					fmt.Sprintf(
						"After the apply operation, the provider still indicated an unknown value for %s%s. All values must be known after apply, so this is always a bug in the provider and should be reported in the provider's own repository. Terraform will still save the other known object values in the state.",
						n.Addr.Absolute(ctx.Path()), pathStr,
					),
				))
			}
			return true, nil
		})

		// NOTE: This operation can potentially be lossy if there are multiple
		// elements in a set that differ only by unknown values: after
		// replacing with null these will be merged together into a single set
		// element. Since we can only get here in the presence of a provider
		// bug, we accept this because storing a result here is always a
		// best-effort sort of thing.
		newVal = cty.UnknownAsNull(newVal)
	}

	if change.Action != plans.Delete && !diags.HasErrors() {
		// Only values that were marked as unknown in the planned value are allowed
		// to change during the apply operation. (We do this after the unknown-ness
		// check above so that we also catch anything that became unknown after
		// being known during plan.)
		//
		// If we are returning other errors anyway then we'll give this
		// a pass since the other errors are usually the explanation for
		// this one and so it's more helpful to let the user focus on the
		// root cause rather than distract with this extra problem.
		if errs := objchange.AssertObjectCompatible(schema, change.After, newVal); len(errs) > 0 {
			if resp.LegacyTypeSystem {
				// The shimming of the old type system in the legacy SDK is not precise
				// enough to pass this consistency check, so we'll give it a pass here,
				// but we will generate a warning about it so that we are more likely
				// to notice in the logs if an inconsistency beyond the type system
				// leads to a downstream provider failure.
				var buf strings.Builder
				fmt.Fprintf(&buf, "[WARN] Provider %q produced an unexpected new value for %s, but we are tolerating it because it is using the legacy plugin SDK.\n    The following problems may be the cause of any confusing errors from downstream operations:", n.ProviderAddr.Provider.String(), absAddr)
				for _, err := range errs {
					fmt.Fprintf(&buf, "\n      - %s", tfdiags.FormatError(err))
				}
				log.Print(buf.String())

				// The sort of inconsistency we won't catch here is if a known value
				// in the plan is changed during apply. That can cause downstream
				// problems because a dependent resource would make its own plan based
				// on the planned value, and thus get a different result during the
				// apply phase. This will usually lead to a "Provider produced invalid plan"
				// error that incorrectly blames the downstream resource for the change.

			} else {
				for _, err := range errs {
					diags = diags.Append(tfdiags.Sourceless(
						tfdiags.Error,
						"Provider produced inconsistent result after apply",
						fmt.Sprintf(
<<<<<<< HEAD
							"When applying changes to %s, provider %q produced an unexpected new value: %s.\n\nThis is a bug in the provider, which should be reported in the provider's own issue tracker.",
							absAddr, n.ProviderAddr.ProviderConfig.Type, tfdiags.FormatError(err),
=======
							"When applying changes to %s, provider %q produced an unexpected new value for %s.\n\nThis is a bug in the provider, which should be reported in the provider's own issue tracker.",
							absAddr, n.ProviderAddr.Provider.String(), tfdiags.FormatError(err),
>>>>>>> 6c3ad8ea
						),
					))
				}
			}
		}
	}

	// If a provider returns a null or non-null object at the wrong time then
	// we still want to save that but it often causes some confusing behaviors
	// where it seems like Terraform is failing to take any action at all,
	// so we'll generate some errors to draw attention to it.
	if !diags.HasErrors() {
		if change.Action == plans.Delete && !newVal.IsNull() {
			diags = diags.Append(tfdiags.Sourceless(
				tfdiags.Error,
				"Provider returned invalid result object after apply",
				fmt.Sprintf(
					"After applying a %s plan, the provider returned a non-null object for %s. Destroying should always produce a null value, so this is always a bug in the provider and should be reported in the provider's own repository. Terraform will still save this errant object in the state for debugging and recovery.",
					change.Action, n.Addr.Absolute(ctx.Path()),
				),
			))
		}
		if change.Action != plans.Delete && newVal.IsNull() {
			diags = diags.Append(tfdiags.Sourceless(
				tfdiags.Error,
				"Provider returned invalid result object after apply",
				fmt.Sprintf(
					"After applying a %s plan, the provider returned a null object for %s. Only destroying should always produce a null value, so this is always a bug in the provider and should be reported in the provider's own repository.",
					change.Action, n.Addr.Absolute(ctx.Path()),
				),
			))
		}
	}

	newStatus := states.ObjectReady

	// Sometimes providers return a null value when an operation fails for some
	// reason, but we'd rather keep the prior state so that the error can be
	// corrected on a subsequent run. We must only do this for null new value
	// though, or else we may discard partial updates the provider was able to
	// complete.
	if diags.HasErrors() && newVal.IsNull() {
		// Otherwise, we'll continue but using the prior state as the new value,
		// making this effectively a no-op. If the item really _has_ been
		// deleted then our next refresh will detect that and fix it up.
		// If change.Action is Create then change.Before will also be null,
		// which is fine.
		newVal = change.Before

		// If we're recovering the previous state, we also want to restore the
		// the tainted status of the object.
		if state.Status == states.ObjectTainted {
			newStatus = states.ObjectTainted
		}
	}

	var newState *states.ResourceInstanceObject
	if !newVal.IsNull() { // null value indicates that the object is deleted, so we won't set a new state in that case
		newState = &states.ResourceInstanceObject{
			Status:              newStatus,
			Value:               newVal,
			Private:             resp.Private,
			CreateBeforeDestroy: n.CreateBeforeDestroy,
		}
	}

	// Write the final state
	if n.Output != nil {
		*n.Output = newState
	}

	if diags.HasErrors() {
		// If the caller provided an error pointer then they are expected to
		// handle the error some other way and we treat our own result as
		// success.
		if n.Error != nil {
			err := diags.Err()
			*n.Error = err
			log.Printf("[DEBUG] %s: apply errored, but we're indicating that via the Error pointer rather than returning it: %s", n.Addr.Absolute(ctx.Path()), err)
			return nil, nil
		}
	}

	return nil, diags.ErrWithWarnings()
}

// EvalApplyPre is an EvalNode implementation that does the pre-Apply work
type EvalApplyPre struct {
	Addr   addrs.ResourceInstance
	Gen    states.Generation
	State  **states.ResourceInstanceObject
	Change **plans.ResourceInstanceChange
}

// TODO: test
func (n *EvalApplyPre) Eval(ctx EvalContext) (interface{}, error) {
	change := *n.Change
	absAddr := n.Addr.Absolute(ctx.Path())

	if change == nil {
		panic(fmt.Sprintf("EvalApplyPre for %s called with nil Change", absAddr))
	}

	if resourceHasUserVisibleApply(n.Addr) {
		priorState := change.Before
		plannedNewState := change.After

		err := ctx.Hook(func(h Hook) (HookAction, error) {
			return h.PreApply(absAddr, n.Gen, change.Action, priorState, plannedNewState)
		})
		if err != nil {
			return nil, err
		}
	}

	return nil, nil
}

// EvalApplyPost is an EvalNode implementation that does the post-Apply work
type EvalApplyPost struct {
	Addr  addrs.ResourceInstance
	Gen   states.Generation
	State **states.ResourceInstanceObject
	Error *error
}

// TODO: test
func (n *EvalApplyPost) Eval(ctx EvalContext) (interface{}, error) {
	state := *n.State

	if resourceHasUserVisibleApply(n.Addr) {
		absAddr := n.Addr.Absolute(ctx.Path())
		var newState cty.Value
		if state != nil {
			newState = state.Value
		} else {
			newState = cty.NullVal(cty.DynamicPseudoType)
		}
		var err error
		if n.Error != nil {
			err = *n.Error
		}

		hookErr := ctx.Hook(func(h Hook) (HookAction, error) {
			return h.PostApply(absAddr, n.Gen, newState, err)
		})
		if hookErr != nil {
			return nil, hookErr
		}
	}

	return nil, *n.Error
}

// EvalMaybeTainted is an EvalNode that takes the planned change, new value,
// and possible error from an apply operation and produces a new instance
// object marked as tainted if it appears that a create operation has failed.
//
// This EvalNode never returns an error, to ensure that a subsequent EvalNode
// can still record the possibly-tainted object in the state.
type EvalMaybeTainted struct {
	Addr   addrs.ResourceInstance
	Gen    states.Generation
	Change **plans.ResourceInstanceChange
	State  **states.ResourceInstanceObject
	Error  *error
}

func (n *EvalMaybeTainted) Eval(ctx EvalContext) (interface{}, error) {
	if n.State == nil || n.Change == nil || n.Error == nil {
		return nil, nil
	}

	state := *n.State
	change := *n.Change
	err := *n.Error

	// nothing to do if everything went as planned
	if err == nil {
		return nil, nil
	}

	if state != nil && state.Status == states.ObjectTainted {
		log.Printf("[TRACE] EvalMaybeTainted: %s was already tainted, so nothing to do", n.Addr.Absolute(ctx.Path()))
		return nil, nil
	}

	if change.Action == plans.Create {
		// If there are errors during a _create_ then the object is
		// in an undefined state, and so we'll mark it as tainted so
		// we can try again on the next run.
		//
		// We don't do this for other change actions because errors
		// during updates will often not change the remote object at all.
		// If there _were_ changes prior to the error, it's the provider's
		// responsibility to record the effect of those changes in the
		// object value it returned.
		log.Printf("[TRACE] EvalMaybeTainted: %s encountered an error during creation, so it is now marked as tainted", n.Addr.Absolute(ctx.Path()))
		*n.State = state.AsTainted()
	}

	return nil, nil
}

// resourceHasUserVisibleApply returns true if the given resource is one where
// apply actions should be exposed to the user.
//
// Certain resources do apply actions only as an implementation detail, so
// these should not be advertised to code outside of this package.
func resourceHasUserVisibleApply(addr addrs.ResourceInstance) bool {
	// Only managed resources have user-visible apply actions.
	// In particular, this excludes data resources since we "apply" these
	// only as an implementation detail of removing them from state when
	// they are destroyed. (When reading, they don't get here at all because
	// we present them as "Refresh" actions.)
	return addr.ContainingResource().Mode == addrs.ManagedResourceMode
}

// EvalApplyProvisioners is an EvalNode implementation that executes
// the provisioners for a resource.
//
// TODO(mitchellh): This should probably be split up into a more fine-grained
// ApplyProvisioner (single) that is looped over.
type EvalApplyProvisioners struct {
	Addr           addrs.ResourceInstance
	State          **states.ResourceInstanceObject
	ResourceConfig *configs.Resource
	CreateNew      *bool
	Error          *error

	// When is the type of provisioner to run at this point
	When configs.ProvisionerWhen
}

// TODO: test
func (n *EvalApplyProvisioners) Eval(ctx EvalContext) (interface{}, error) {
	absAddr := n.Addr.Absolute(ctx.Path())
	state := *n.State
	if state == nil {
		log.Printf("[TRACE] EvalApplyProvisioners: %s has no state, so skipping provisioners", n.Addr)
		return nil, nil
	}
	if n.When == configs.ProvisionerWhenCreate && n.CreateNew != nil && !*n.CreateNew {
		// If we're not creating a new resource, then don't run provisioners
		log.Printf("[TRACE] EvalApplyProvisioners: %s is not freshly-created, so no provisioning is required", n.Addr)
		return nil, nil
	}
	if state.Status == states.ObjectTainted {
		// No point in provisioning an object that is already tainted, since
		// it's going to get recreated on the next apply anyway.
		log.Printf("[TRACE] EvalApplyProvisioners: %s is tainted, so skipping provisioning", n.Addr)
		return nil, nil
	}

	provs := n.filterProvisioners()
	if len(provs) == 0 {
		// We have no provisioners, so don't do anything
		return nil, nil
	}

	if n.Error != nil && *n.Error != nil {
		// We're already tainted, so just return out
		return nil, nil
	}

	{
		// Call pre hook
		err := ctx.Hook(func(h Hook) (HookAction, error) {
			return h.PreProvisionInstance(absAddr, state.Value)
		})
		if err != nil {
			return nil, err
		}
	}

	// If there are no errors, then we append it to our output error
	// if we have one, otherwise we just output it.
	err := n.apply(ctx, provs)
	if err != nil {
		*n.Error = multierror.Append(*n.Error, err)
		if n.Error == nil {
			return nil, err
		} else {
			log.Printf("[TRACE] EvalApplyProvisioners: %s provisioning failed, but we will continue anyway at the caller's request", absAddr)
			return nil, nil
		}
	}

	{
		// Call post hook
		err := ctx.Hook(func(h Hook) (HookAction, error) {
			return h.PostProvisionInstance(absAddr, state.Value)
		})
		if err != nil {
			return nil, err
		}
	}

	return nil, nil
}

// filterProvisioners filters the provisioners on the resource to only
// the provisioners specified by the "when" option.
func (n *EvalApplyProvisioners) filterProvisioners() []*configs.Provisioner {
	// Fast path the zero case
	if n.ResourceConfig == nil || n.ResourceConfig.Managed == nil {
		return nil
	}

	if len(n.ResourceConfig.Managed.Provisioners) == 0 {
		return nil
	}

	result := make([]*configs.Provisioner, 0, len(n.ResourceConfig.Managed.Provisioners))
	for _, p := range n.ResourceConfig.Managed.Provisioners {
		if p.When == n.When {
			result = append(result, p)
		}
	}

	return result
}

func (n *EvalApplyProvisioners) apply(ctx EvalContext, provs []*configs.Provisioner) error {
	var diags tfdiags.Diagnostics
	instanceAddr := n.Addr
	absAddr := instanceAddr.Absolute(ctx.Path())

	// If there's a connection block defined directly inside the resource block
	// then it'll serve as a base connection configuration for all of the
	// provisioners.
	var baseConn hcl.Body
	if n.ResourceConfig.Managed != nil && n.ResourceConfig.Managed.Connection != nil {
		baseConn = n.ResourceConfig.Managed.Connection.Config
	}

	for _, prov := range provs {
		log.Printf("[TRACE] EvalApplyProvisioners: provisioning %s with %q", absAddr, prov.Type)

		// Get the provisioner
		provisioner := ctx.Provisioner(prov.Type)
		schema := ctx.ProvisionerSchema(prov.Type)

		var forEach map[string]cty.Value

		// For a destroy-time provisioner forEach is intentionally nil here,
		// which EvalDataForInstanceKey responds to by not populating EachValue
		// in its result. That's okay because each.value is prohibited for
		// destroy-time provisioners.
		if n.When != configs.ProvisionerWhenDestroy {
			m, forEachDiags := evaluateForEachExpression(n.ResourceConfig.ForEach, ctx)
			diags = diags.Append(forEachDiags)
			forEach = m
		}

		keyData := EvalDataForInstanceKey(instanceAddr.Key, forEach)

		// Evaluate the main provisioner configuration.
		config, _, configDiags := ctx.EvaluateBlock(prov.Config, schema, instanceAddr, keyData)
		diags = diags.Append(configDiags)

		// we can't apply the provisioner if the config has errors
		if diags.HasErrors() {
			return diags.Err()
		}

		// If the provisioner block contains a connection block of its own then
		// it can override the base connection configuration, if any.
		var localConn hcl.Body
		if prov.Connection != nil {
			localConn = prov.Connection.Config
		}

		var connBody hcl.Body
		switch {
		case baseConn != nil && localConn != nil:
			// Our standard merging logic applies here, similar to what we do
			// with _override.tf configuration files: arguments from the
			// base connection block will be masked by any arguments of the
			// same name in the local connection block.
			connBody = configs.MergeBodies(baseConn, localConn)
		case baseConn != nil:
			connBody = baseConn
		case localConn != nil:
			connBody = localConn
		}

		// start with an empty connInfo
		connInfo := cty.NullVal(connectionBlockSupersetSchema.ImpliedType())

		if connBody != nil {
			var connInfoDiags tfdiags.Diagnostics
			connInfo, _, connInfoDiags = ctx.EvaluateBlock(connBody, connectionBlockSupersetSchema, instanceAddr, keyData)
			diags = diags.Append(connInfoDiags)
			if diags.HasErrors() {
				// "on failure continue" setting only applies to failures of the
				// provisioner itself, not to invalid configuration.
				return diags.Err()
			}
		}

		{
			// Call pre hook
			err := ctx.Hook(func(h Hook) (HookAction, error) {
				return h.PreProvisionInstanceStep(absAddr, prov.Type)
			})
			if err != nil {
				return err
			}
		}

		// The output function
		outputFn := func(msg string) {
			ctx.Hook(func(h Hook) (HookAction, error) {
				h.ProvisionOutput(absAddr, prov.Type, msg)
				return HookActionContinue, nil
			})
		}

		output := CallbackUIOutput{OutputFn: outputFn}
		resp := provisioner.ProvisionResource(provisioners.ProvisionResourceRequest{
			Config:     config,
			Connection: connInfo,
			UIOutput:   &output,
		})
		applyDiags := resp.Diagnostics.InConfigBody(prov.Config)

		// Call post hook
		hookErr := ctx.Hook(func(h Hook) (HookAction, error) {
			return h.PostProvisionInstanceStep(absAddr, prov.Type, applyDiags.Err())
		})

		switch prov.OnFailure {
		case configs.ProvisionerOnFailureContinue:
			if applyDiags.HasErrors() {
				log.Printf("[WARN] Errors while provisioning %s with %q, but continuing as requested in configuration", n.Addr, prov.Type)
			} else {
				// Maybe there are warnings that we still want to see
				diags = diags.Append(applyDiags)
			}
		default:
			diags = diags.Append(applyDiags)
			if applyDiags.HasErrors() {
				log.Printf("[WARN] Errors while provisioning %s with %q, so aborting", n.Addr, prov.Type)
				return diags.Err()
			}
		}

		// Deal with the hook
		if hookErr != nil {
			return hookErr
		}
	}

	return diags.ErrWithWarnings()
}<|MERGE_RESOLUTION|>--- conflicted
+++ resolved
@@ -245,13 +245,8 @@
 						tfdiags.Error,
 						"Provider produced inconsistent result after apply",
 						fmt.Sprintf(
-<<<<<<< HEAD
 							"When applying changes to %s, provider %q produced an unexpected new value: %s.\n\nThis is a bug in the provider, which should be reported in the provider's own issue tracker.",
 							absAddr, n.ProviderAddr.ProviderConfig.Type, tfdiags.FormatError(err),
-=======
-							"When applying changes to %s, provider %q produced an unexpected new value for %s.\n\nThis is a bug in the provider, which should be reported in the provider's own issue tracker.",
-							absAddr, n.ProviderAddr.Provider.String(), tfdiags.FormatError(err),
->>>>>>> 6c3ad8ea
 						),
 					))
 				}
