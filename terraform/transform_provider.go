--- conflicted
+++ resolved
@@ -355,8 +355,6 @@
 	}
 }
 
-<<<<<<< HEAD
-=======
 // RemovableIfNotTargeted
 func (n *graphNodeCloseProvider) RemoveIfNotTargeted() bool {
 	// We need to add this so that this node will be removed if
@@ -364,7 +362,6 @@
 	return true
 }
 
->>>>>>> c7cc1525
 // graphNodeProviderConsumerDummy is a struct that never enters the real
 // graph (though it could to no ill effect). It implements
 // GraphNodeProviderConsumer and GraphNodeSubpath as a way to force
