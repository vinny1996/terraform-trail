--- conflicted
+++ resolved
@@ -5,23 +5,16 @@
 
 language: generic
 
-<<<<<<< HEAD
-
-=======
->>>>>>> 5174369a
 # on branches: ignore multiple commits that will queue build jobs, just run latest commit
 git:
   depth: 1
 
 # establish environment variables
 env:
-<<<<<<< HEAD
   - TEST_DIR=examples/azure-vm-from-user-image
-=======
   - TEST_DIR=examples/azure-cdn-with-storage-account
   - TEST_DIR=examples/azure-vm-simple-linux-managed-disk
   - TEST_DIR=examples/azure-vnet-two-subnets
->>>>>>> 5174369a
 
 branches:
   only:
@@ -43,4 +36,5 @@
     script: cd $TRAVIS_BUILD_DIR/$TEST_DIR && ./deploy.ci.sh
     on:
       repo: harijayms/terraform
-      branch: topic-101-vm-from-user-image+      branch: topic-101-vm-from-user-image
+      branch: master