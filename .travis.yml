--- conflicted
+++ resolved
@@ -1,29 +1,9 @@
-<<<<<<< HEAD
-####################################################################################
-## NOT FOR UPSTREAM PROPOSAL; INTENDED FOR CI OF AZURE EXAMPLES IN THIS REPO ONLY ##
-####################################################################################
-
 sudo: required
 
-=======
-sudo: required
-
->>>>>>> bace159c
 services:
   - docker
 
 language: generic
-<<<<<<< HEAD
-
-# establish environment variables
-env:
-  - TEST_DIR=examples/azure-vm-simple-linux-managed-disk
-
-branches:
-  only:
-  - master
-  - /^(?i:topic)-.*$/
-=======
 
 # on branches: ignore multiple commits that will queue build jobs, just run latest commit
 git:
@@ -36,29 +16,18 @@
 branches:
   only:
     - /^(?i:topic)-.*$/
->>>>>>> bace159c
 
 # install terraform
 before_deploy:
   - export KEY=$(cat /dev/urandom | tr -cd 'a-z' | head -c 12)
   - export PASSWORD=$KEY$(cat /dev/urandom | tr -cd 'A-Z' | head -c 2)$(cat /dev/urandom | tr -cd '0-9' | head -c 2)
-<<<<<<< HEAD
-
-# terraform deploy + script
-=======
   - export EXISTING_RESOURCE_GROUP=permanent
 
 # terraform deploy script & cleanup
->>>>>>> bace159c
 deploy:
   - provider: script
     skip_cleanup: true
     script: cd $TRAVIS_BUILD_DIR/$TEST_DIR && ./deploy.ci.sh
     on:
-<<<<<<< HEAD
       repo: harijayms/terraform
-      branch: master
-=======
-      repo: 10thmagnitude/terraform
-      branch: topic-201-servicebus-create-topic-and-subscription
->>>>>>> bace159c
+      branch: topic-201-servicebus-create-topic-and-subscription