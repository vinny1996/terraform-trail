--- conflicted
+++ resolved
@@ -1,12 +1,4 @@
-<<<<<<< HEAD
 sudo: required
-=======
-dist: trusty
-sudo: false
-language: go
-go:
-- 1.8
->>>>>>> 30c3e72d
 
 services:
   - docker
@@ -19,27 +11,10 @@
 
 # establish environment variables
 env:
-  - TEST_DIR=examples/azure-vm-from-user-image
-  - TEST_DIR=examples/azure-cdn-with-storage-account
-  - TEST_DIR=examples/azure-vm-simple-linux-managed-disk
-  - TEST_DIR=examples/azure-vnet-two-subnets
+  - TEST_DIR=examples/azure-openshift-origin
 
-<<<<<<< HEAD
-=======
-install:
-# This script is used by the Travis build to install a cookie for
-# go.googlesource.com so rate limits are higher when using `go get` to fetch
-# packages that live there.
-# See: https://github.com/golang/go/issues/12933
-- bash scripts/gogetcookie.sh
-- go get github.com/kardianos/govendor
-script:
-- make vet vendor-status test
-- GOOS=windows go build
->>>>>>> 30c3e72d
 branches:
   only:
-    - master
     - /^(?i:topic)-.*$/
 
 # install terraform
@@ -57,4 +32,4 @@
     script: cd $TRAVIS_BUILD_DIR/$TEST_DIR && ./deploy.ci.sh
     on:
       repo: harijayms/terraform
-      branch: master+      branch: topic-openshift-origin